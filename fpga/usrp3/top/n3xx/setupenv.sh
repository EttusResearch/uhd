#!/bin/bash

VIVADO_VER=2019.1
DISPLAY_NAME="USRP-N3x0"
REPO_BASE_PATH=$(cd "$(dirname "${BASH_SOURCE[0]}")/../.." && pwd)

declare -A PRODUCT_ID_MAP
PRODUCT_ID_MAP["N300"]="zynq/xc7z035/ffg900/-2"
PRODUCT_ID_MAP["N310"]="zynq/xc7z100/ffg900/-2"
PRODUCT_ID_MAP["N320"]="zynq/xc7z100/ffg900/-2"

# Set default part for simulation
export ARCH=zynq
export PART_ID="xc7z100/ffg900/-2"
<<<<<<< HEAD

# Set default part for simulation
export ARCH=zynq
export PART_ID="xc7z100/ffg900/-2"
=======
>>>>>>> dfc7b31c

source $REPO_BASE_PATH/tools/scripts/setupenv_base.sh<|MERGE_RESOLUTION|>--- conflicted
+++ resolved
@@ -12,12 +12,5 @@
 # Set default part for simulation
 export ARCH=zynq
 export PART_ID="xc7z100/ffg900/-2"
-<<<<<<< HEAD
-
-# Set default part for simulation
-export ARCH=zynq
-export PART_ID="xc7z100/ffg900/-2"
-=======
->>>>>>> dfc7b31c
 
 source $REPO_BASE_PATH/tools/scripts/setupenv_base.sh