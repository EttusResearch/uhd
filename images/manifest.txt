# UHD Image Manifest File
# Target    hash    url     SHA256

# X410-Series
<<<<<<< HEAD
x4xx_x410_fpga_default          uhd-26793b8       x4xx/uhd-26793b8/x4xx_x410_fpga_default-g26793b8.zip       3093bb84f039d831253d17b43806ac00136af60e1142f47bcb65b7589f51ad79
x4xx_x410_cpld_default          uhd-6fd9f37       x4xx/uhd-6fd9f37/x4xx_x410_cpld_default-g6fd9f37.zip       74e09bedda84105258484217d4dbf68860ce2079d27cf8352952fe8e4d727e93
x4xx_zbx_cpld_default           uhd-8d022b3       x4xx/uhd-8d022b3/x4xx_zbx_cpld_default-g8d022b3.zip        95993c736d48e22cbdb453a606189378a420f62280b4fb387cbe0272b146044b
=======
x4xx_x410_fpga_default          uhd-439770b       x4xx/uhd-439770b/x4xx_x410_fpga_default-g439770b.zip       6be1c4ae50841b857bcc294b0f7029e0ae27574b703498e5d9562d3c8b6d2b0b
x4xx_x410_cpld_default          uhd-6fd9f37       x4xx/uhd-6fd9f37/x4xx_x410_cpld_default-g6fd9f37.zip       74e09bedda84105258484217d4dbf68860ce2079d27cf8352952fe8e4d727e93
x4xx_zbx_cpld_default           uhd-d5c2750       x4xx/uhd-d5c2750/x4xx_zbx_cpld_default-gd5c2750.zip        f4e2fce5a57052b0efd9b4b247dd816d842de63b03091bd4f030dc01fd5a3fd0
>>>>>>> dab4ba45
# X410-Series Filesystems
x4xx_common_sdk_default         meta-ettus-v4.1.0.6-rc2  x4xx/meta-ettus-v4.1.0.6-rc2/x4xx_common_sdk_default-v4.1.0.6-rc2.zip       0
x4xx_common_mender_default      meta-ettus-v4.1.0.6-rc2  x4xx/meta-ettus-v4.1.0.6-rc2/x4xx_common_mender_default-v4.1.0.6-rc2.zip    0
x4xx_common_sdimg_default       meta-ettus-v4.1.0.6-rc2  x4xx/meta-ettus-v4.1.0.6-rc2/x4xx_common_sdimg_default-v4.1.0.6-rc2.zip     0

# X300-Series
<<<<<<< HEAD
x3xx_x310_fpga_default          uhd-26793b8       x3xx/uhd-26793b8/x3xx_x310_fpga_default-g26793b8.zip                  6c5da030d52f9e1d5dbb89d182d5708b4c0964f6c66c4cd8c5c8c99a872795f2
x3xx_x300_fpga_default          uhd-26793b8       x3xx/uhd-26793b8/x3xx_x300_fpga_default-g26793b8.zip                  c1f053855f561b5fd4f3b1cf2bc5fc9dc93a6d1df4d874fa1c748f07be6661b2
=======
x3xx_x310_fpga_default          uhd-439770b       x3xx/uhd-439770b/x3xx_x310_fpga_default-g439770b.zip                  64bfb31dc98066a9d3912f6726ddf3fd6d4a1ccc6b8b526e6c7fc1fe7e7cbe03
x3xx_x300_fpga_default          uhd-439770b       x3xx/uhd-439770b/x3xx_x300_fpga_default-g439770b.zip                  3a7fa95c6a82f4a641606a856dfe974b982e9742b5d7d79d4cdf440f0eb67278
>>>>>>> dab4ba45
# Example daughterboard targets (none currently exist)
#x3xx_twinrx_cpld_default   example_target
#dboard_ubx_cpld_default    example_target

# E-Series
<<<<<<< HEAD
e3xx_e310_sg1_fpga_default      uhd-26793b8       e3xx/uhd-26793b8/e3xx_e310_sg1_fpga_default-g26793b8.zip             5d4e087a2ec732f01da0e260a62a48f11564be63c9b8d6ebd7fd33139c5fff94
e3xx_e310_sg3_fpga_default      uhd-26793b8       e3xx/uhd-26793b8/e3xx_e310_sg3_fpga_default-g26793b8.zip             a257f345da886239295a2bb9d7c6d1f9064a8431155c28d080924c400ba1d783
e3xx_e320_fpga_default          uhd-26793b8       e3xx/uhd-26793b8/e3xx_e320_fpga_default-g26793b8.zip                 aac70d50c09cf232dd58e7008e29f6b359ccc7bf8beb4303a95028515dcdd942
=======
e3xx_e310_sg1_fpga_default      uhd-439770b       e3xx/uhd-439770b/e3xx_e310_sg1_fpga_default-g439770b.zip             6cba57185a63307cc2f5593cfe0593b2d43044ac07f7e55ff5e83212f4d51867
e3xx_e310_sg3_fpga_default      uhd-439770b       e3xx/uhd-439770b/e3xx_e310_sg3_fpga_default-g439770b.zip             47aaa4f7e197cdb5a9bc92a7145e4f70bfd4eb033492d1e1a049d75187d117cd
e3xx_e320_fpga_default          uhd-439770b       e3xx/uhd-439770b/e3xx_e320_fpga_default-g439770b.zip                 fa492e8be94189958bea27b9ea702de0d6c209bef17dc628e28c11443a531665
>>>>>>> dab4ba45

# E310 Filesystems
e3xx_e310_sdk_default         meta-ettus-v4.1.0.6-rc2  e3xx/meta-ettus-v4.1.0.6-rc2/e3xx_e310_sdk_default-v4.1.0.6-rc2.zip       0
e3xx_e310_sg1_mender_default  meta-ettus-v4.1.0.6-rc2  e3xx/meta-ettus-v4.1.0.6-rc2/e3xx_e310_sg1_mender_default-v4.1.0.6-rc2.zip    0
e3xx_e310_sg1_sdimg_default   meta-ettus-v4.1.0.6-rc2  e3xx/meta-ettus-v4.1.0.6-rc2/e3xx_e310_sg1_sdimg_default-v4.1.0.6-rc2.zip     0
e3xx_e310_sg3_mender_default  meta-ettus-v4.1.0.6-rc2  e3xx/meta-ettus-v4.1.0.6-rc2/e3xx_e310_sg3_mender_default-v4.1.0.6-rc2.zip    0
e3xx_e310_sg3_sdimg_default   meta-ettus-v4.1.0.6-rc2  e3xx/meta-ettus-v4.1.0.6-rc2/e3xx_e310_sg3_sdimg_default-v4.1.0.6-rc2.zip     0

# E320 Filesystems, etc
e3xx_e320_sdk_default         meta-ettus-v4.1.0.6-rc2  e3xx/meta-ettus-v4.1.0.6-rc2/e3xx_e320_sdk_default-v4.1.0.6-rc2.zip       0
e3xx_e320_mender_default      meta-ettus-v4.1.0.6-rc2  e3xx/meta-ettus-v4.1.0.6-rc2/e3xx_e320_mender_default-v4.1.0.6-rc2.zip    0
e3xx_e320_sdimg_default       meta-ettus-v4.1.0.6-rc2  e3xx/meta-ettus-v4.1.0.6-rc2/e3xx_e320_sdimg_default-v4.1.0.6-rc2.zip     0

# N300-Series
<<<<<<< HEAD
n3xx_n310_fpga_default          uhd-26793b8       n3xx/uhd-26793b8/n3xx_n310_fpga_default-g26793b8.zip                 c06888dbb7dcc18b2b97eca38bc7f41706806affcc6da50645ec87dd30afd39c
n3xx_n300_fpga_default          uhd-26793b8       n3xx/uhd-26793b8/n3xx_n300_fpga_default-g26793b8.zip                 946dfa30ac67c016c0dfeb248350202978d8a9325b255911d5211212b19517d2
n3xx_n320_fpga_default          uhd-26793b8        n3xx/uhd-26793b8/n3xx_n320_fpga_default-g26793b8.zip                64f84f4c3eff2febe0bb5d7ef8ea995dd0f4bb87604c772b6d655dbffa1a9124
=======
n3xx_n310_fpga_default          uhd-d5c2750       n3xx/uhd-d5c2750/n3xx_n310_fpga_default-gd5c2750.zip                 9555ffada2cd4fc643fac87b81a195ab2287654f74cba4f9424b55e148adcc84
n3xx_n300_fpga_default          uhd-439770b       n3xx/uhd-439770b/n3xx_n300_fpga_default-g439770b.zip                 2cecb0daf978012e7493016fb25911b7e2f4c838e1e9550c141dfca7cdc5e469
n3xx_n320_fpga_default          uhd-439770b        n3xx/uhd-439770b/n3xx_n320_fpga_default-g439770b.zip                d038c0b3efdf5321a3efbcdf43bdd29110fc02cd69a3567261472c7360aa5a29
>>>>>>> dab4ba45
n3xx_n310_cpld_default          fpga-6bea23d        n3xx/fpga-6bea23d/n3xx_n310_cpld_default-g6bea23d.zip                ef128dcd265ee8615b673021d4ee84c39357012ffe8b28c8ad7f893f9dcb94cb
n3xx_n320_cpld_default          fpga-4bc2c6f       n3xx/fpga-4bc2c6f/n3xx_n320_cpld_default-g4bc2c6f.zip              6680a9363efc5fa8b5a68beb3dff44f2e314b94e716e3a1751aba0fed1f384da
# N3XX Mykonos firmware
#n3xx_n310_fw_default           fpga-6bea23d        n3xx/fpga-6bea23d/n3xx_n310_fw_default-g6bea23d.zip                     0
# N300-Series Filesystems, etc
n3xx_common_sdk_default         meta-ettus-v4.1.0.6-rc2  n3xx/meta-ettus-v4.1.0.6-rc2/n3xx_common_sdk_default-v4.1.0.6-rc2.zip       0
n3xx_common_mender_default      meta-ettus-v4.1.0.6-rc2  n3xx/meta-ettus-v4.1.0.6-rc2/n3xx_common_mender_default-v4.1.0.6-rc2.zip    0
n3xx_common_sdimg_default       meta-ettus-v4.1.0.6-rc2  n3xx/meta-ettus-v4.1.0.6-rc2/n3xx_common_sdimg_default-v4.1.0.6-rc2.zip     0

# B200-Series
<<<<<<< HEAD
b2xx_b200_fpga_default          uhd-26793b8       b2xx/uhd-26793b8/b2xx_b200_fpga_default-g26793b8.zip               7fde585623bee8c274cd4db9fb1a3a4738e4ce862dd8bb09a3f1448e37c3cc99
b2xx_b200mini_fpga_default      uhd-26793b8       b2xx/uhd-26793b8/b2xx_b200mini_fpga_default-g26793b8.zip           0b399b4b4ba9e4039059bc22d7b3ae664e70f1677ca510cbbbbf9d4a1d1bf5ac
b2xx_b210_fpga_default          uhd-26793b8       b2xx/uhd-26793b8/b2xx_b210_fpga_default-g26793b8.zip               f9ba2406d2bf65aba93f5eb6bb5d8c440aa6ec623117a8b955e5bc58732bd58f
b2xx_b205mini_fpga_default      uhd-26793b8       b2xx/uhd-26793b8/b2xx_b205mini_fpga_default-g26793b8.zip           21c42ba7342f135db0efa8617edfa0735e72631ce1fb17284940b713ffeb3c4b
=======
b2xx_b200_fpga_default          uhd-439770b9       b2xx/uhd-439770b9/b2xx_b200_fpga_default-g439770b9.zip               819914603bb925c3d3be4aca775c39fce570b2d5cbbefbfb228231cae67a2392
b2xx_b200mini_fpga_default      uhd-439770b9       b2xx/uhd-439770b9/b2xx_b200mini_fpga_default-g439770b9.zip           d7bee9b18c2c6b4bd4b06bd8f684d6098b2fdb628c82afeaad06767b6b8c9787
b2xx_b210_fpga_default          uhd-439770b9       b2xx/uhd-439770b9/b2xx_b210_fpga_default-g439770b9.zip               ba47e5b28425df2a390926c432fedf82aec000b33ea5ae7f268ecefb7676e19c
b2xx_b205mini_fpga_default      uhd-439770b9       b2xx/uhd-439770b9/b2xx_b205mini_fpga_default-g439770b9.zip           08b4beb843bc4cf6b9d8a81102a9598745e3c3fb70a0a0a40baa0aa2395e789a
>>>>>>> dab4ba45
b2xx_common_fw_default          uhd-7f7d016         b2xx/uhd-7f7d016/b2xx_common_fw_default-g7f7d016.zip                  22ac0e54cc90d53d8494d481439447a0c89b9bbaced6fabe24df260eda3ce3a3

# USRP2 Devices
usrp2_usrp2_fw_default          fpga-6bea23d        usrp2/fpga-6bea23d/usrp2_usrp2_fw_default-g6bea23d.zip                  d523a18318cb6a7637be40484bf03a6f54766410fee2c1a1f72e8971ea9a9cb6
usrp2_usrp2_fpga_default        fpga-6bea23d        usrp2/fpga-6bea23d/usrp2_usrp2_fpga_default-g6bea23d.zip                505c70aedc8cdfbbfe654bcdbe1ce604c376e733a44cdd1351571f61a7f1cb49
usrp2_n200_fpga_default         fpga-6bea23d        usrp2/fpga-6bea23d/usrp2_n200_fpga_default-g6bea23d.zip                 833a0098d66c0c502b9c3975d651a79e125133c507f9f4b2c472f9eb96fdaef8
usrp2_n200_fw_default           fpga-6bea23d        usrp2/fpga-6bea23d/usrp2_n200_fw_default-g6bea23d.zip                   3eee2a6195caafe814912167fccf2dfc369f706446f8ecee36e97d2c0830116f
usrp2_n210_fpga_default         fpga-6bea23d        usrp2/fpga-6bea23d/usrp2_n210_fpga_default-g6bea23d.zip                 5ce68ac539ee6eeb7d04fb3127c1fabcaff442a8edfaaa2f3746590f9df909bd
usrp2_n210_fw_default           fpga-6bea23d        usrp2/fpga-6bea23d/usrp2_n210_fw_default-g6bea23d.zip                   3646fcd3fc974d18c621cb10dfe97c4dad6d282036dc63b7379995dfad95fb98
n230_n230_fpga_default          fpga-e57dfe0        n230/fpga-e57dfe0/n230_n230_fpga_default-ge57dfe0.zip                   f115b78a1893da0c2a481257351b834721f8a5468dfae6a34e3a68a3bc0065cd

# USRP1 Devices
usrp1_usrp1_fpga_default        fpga-6bea23d        usrp1/fpga-6bea23d/usrp1_usrp1_fpga_default-g6bea23d.zip                03bf72868c900dd0853bf48e2ede91058d579829b0e70c021e51b0e282d1d5be
usrp1_b100_fpga_default         fpga-6bea23d        usrp1/fpga-6bea23d/usrp1_b100_fpga_default-g6bea23d.zip                 7f2306f21e17aa3fae3f966d08c6297d6cf42041974f846ca89f0d633ece8769
usrp1_b100_fw_default           fpga-6bea23d        usrp1/fpga-6bea23d/usrp1_b100_fw_default-g6bea23d.zip                   867f17fac085535dbcb01c226ce87acf49806de6ed0ae9b214d7c8da86e2a71d

# Octoclock
octoclock_octoclock_fw_default  uhd-14000041        octoclock/uhd-14000041/octoclock_octoclock_fw_default-g14000041.zip     8da7f1af8cecb7f6259a237a18c39058ba69a11567fa373cffc9704031a1d053

# Legacy USB Windows drivers
usb_common_windrv_default       uhd-14000041        usb/uhd-14000041/usb_common_windrv_default-g14000041.zip                835e94b2bdf2312fd3881a1b78e2ec236c1f42b7a5bd3927f85f73cf5e3a5231<|MERGE_RESOLUTION|>--- conflicted
+++ resolved
@@ -2,86 +2,56 @@
 # Target    hash    url     SHA256
 
 # X410-Series
-<<<<<<< HEAD
-x4xx_x410_fpga_default          uhd-26793b8       x4xx/uhd-26793b8/x4xx_x410_fpga_default-g26793b8.zip       3093bb84f039d831253d17b43806ac00136af60e1142f47bcb65b7589f51ad79
-x4xx_x410_cpld_default          uhd-6fd9f37       x4xx/uhd-6fd9f37/x4xx_x410_cpld_default-g6fd9f37.zip       74e09bedda84105258484217d4dbf68860ce2079d27cf8352952fe8e4d727e93
-x4xx_zbx_cpld_default           uhd-8d022b3       x4xx/uhd-8d022b3/x4xx_zbx_cpld_default-g8d022b3.zip        95993c736d48e22cbdb453a606189378a420f62280b4fb387cbe0272b146044b
-=======
 x4xx_x410_fpga_default          uhd-439770b       x4xx/uhd-439770b/x4xx_x410_fpga_default-g439770b.zip       6be1c4ae50841b857bcc294b0f7029e0ae27574b703498e5d9562d3c8b6d2b0b
 x4xx_x410_cpld_default          uhd-6fd9f37       x4xx/uhd-6fd9f37/x4xx_x410_cpld_default-g6fd9f37.zip       74e09bedda84105258484217d4dbf68860ce2079d27cf8352952fe8e4d727e93
 x4xx_zbx_cpld_default           uhd-d5c2750       x4xx/uhd-d5c2750/x4xx_zbx_cpld_default-gd5c2750.zip        f4e2fce5a57052b0efd9b4b247dd816d842de63b03091bd4f030dc01fd5a3fd0
->>>>>>> dab4ba45
 # X410-Series Filesystems
-x4xx_common_sdk_default         meta-ettus-v4.1.0.6-rc2  x4xx/meta-ettus-v4.1.0.6-rc2/x4xx_common_sdk_default-v4.1.0.6-rc2.zip       0
-x4xx_common_mender_default      meta-ettus-v4.1.0.6-rc2  x4xx/meta-ettus-v4.1.0.6-rc2/x4xx_common_mender_default-v4.1.0.6-rc2.zip    0
-x4xx_common_sdimg_default       meta-ettus-v4.1.0.6-rc2  x4xx/meta-ettus-v4.1.0.6-rc2/x4xx_common_sdimg_default-v4.1.0.6-rc2.zip     0
+x4xx_common_sdk_default         meta-ettus-v4.1.0.1  x4xx/meta-ettus-v4.1.0.1/x4xx_common_sdk_default-v4.1.0.1.zip       0
+x4xx_common_mender_default      meta-ettus-v4.1.0.1  x4xx/meta-ettus-v4.1.0.1/x4xx_common_mender_default-v4.1.0.1.zip    0
+x4xx_common_sdimg_default       meta-ettus-v4.1.0.1  x4xx/meta-ettus-v4.1.0.1/x4xx_common_sdimg_default-v4.1.0.1.zip     0
 
 # X300-Series
-<<<<<<< HEAD
-x3xx_x310_fpga_default          uhd-26793b8       x3xx/uhd-26793b8/x3xx_x310_fpga_default-g26793b8.zip                  6c5da030d52f9e1d5dbb89d182d5708b4c0964f6c66c4cd8c5c8c99a872795f2
-x3xx_x300_fpga_default          uhd-26793b8       x3xx/uhd-26793b8/x3xx_x300_fpga_default-g26793b8.zip                  c1f053855f561b5fd4f3b1cf2bc5fc9dc93a6d1df4d874fa1c748f07be6661b2
-=======
 x3xx_x310_fpga_default          uhd-439770b       x3xx/uhd-439770b/x3xx_x310_fpga_default-g439770b.zip                  64bfb31dc98066a9d3912f6726ddf3fd6d4a1ccc6b8b526e6c7fc1fe7e7cbe03
 x3xx_x300_fpga_default          uhd-439770b       x3xx/uhd-439770b/x3xx_x300_fpga_default-g439770b.zip                  3a7fa95c6a82f4a641606a856dfe974b982e9742b5d7d79d4cdf440f0eb67278
->>>>>>> dab4ba45
 # Example daughterboard targets (none currently exist)
 #x3xx_twinrx_cpld_default   example_target
 #dboard_ubx_cpld_default    example_target
 
 # E-Series
-<<<<<<< HEAD
-e3xx_e310_sg1_fpga_default      uhd-26793b8       e3xx/uhd-26793b8/e3xx_e310_sg1_fpga_default-g26793b8.zip             5d4e087a2ec732f01da0e260a62a48f11564be63c9b8d6ebd7fd33139c5fff94
-e3xx_e310_sg3_fpga_default      uhd-26793b8       e3xx/uhd-26793b8/e3xx_e310_sg3_fpga_default-g26793b8.zip             a257f345da886239295a2bb9d7c6d1f9064a8431155c28d080924c400ba1d783
-e3xx_e320_fpga_default          uhd-26793b8       e3xx/uhd-26793b8/e3xx_e320_fpga_default-g26793b8.zip                 aac70d50c09cf232dd58e7008e29f6b359ccc7bf8beb4303a95028515dcdd942
-=======
 e3xx_e310_sg1_fpga_default      uhd-439770b       e3xx/uhd-439770b/e3xx_e310_sg1_fpga_default-g439770b.zip             6cba57185a63307cc2f5593cfe0593b2d43044ac07f7e55ff5e83212f4d51867
 e3xx_e310_sg3_fpga_default      uhd-439770b       e3xx/uhd-439770b/e3xx_e310_sg3_fpga_default-g439770b.zip             47aaa4f7e197cdb5a9bc92a7145e4f70bfd4eb033492d1e1a049d75187d117cd
 e3xx_e320_fpga_default          uhd-439770b       e3xx/uhd-439770b/e3xx_e320_fpga_default-g439770b.zip                 fa492e8be94189958bea27b9ea702de0d6c209bef17dc628e28c11443a531665
->>>>>>> dab4ba45
 
 # E310 Filesystems
-e3xx_e310_sdk_default         meta-ettus-v4.1.0.6-rc2  e3xx/meta-ettus-v4.1.0.6-rc2/e3xx_e310_sdk_default-v4.1.0.6-rc2.zip       0
-e3xx_e310_sg1_mender_default  meta-ettus-v4.1.0.6-rc2  e3xx/meta-ettus-v4.1.0.6-rc2/e3xx_e310_sg1_mender_default-v4.1.0.6-rc2.zip    0
-e3xx_e310_sg1_sdimg_default   meta-ettus-v4.1.0.6-rc2  e3xx/meta-ettus-v4.1.0.6-rc2/e3xx_e310_sg1_sdimg_default-v4.1.0.6-rc2.zip     0
-e3xx_e310_sg3_mender_default  meta-ettus-v4.1.0.6-rc2  e3xx/meta-ettus-v4.1.0.6-rc2/e3xx_e310_sg3_mender_default-v4.1.0.6-rc2.zip    0
-e3xx_e310_sg3_sdimg_default   meta-ettus-v4.1.0.6-rc2  e3xx/meta-ettus-v4.1.0.6-rc2/e3xx_e310_sg3_sdimg_default-v4.1.0.6-rc2.zip     0
+e3xx_e310_sdk_default         meta-ettus-v4.1.0.1  e3xx/meta-ettus-v4.1.0.1/e3xx_e310_sdk_default-v4.1.0.1.zip       0
+e3xx_e310_sg1_mender_default  meta-ettus-v4.1.0.1  e3xx/meta-ettus-v4.1.0.1/e3xx_e310_sg1_mender_default-v4.1.0.1.zip    0
+e3xx_e310_sg1_sdimg_default   meta-ettus-v4.1.0.1  e3xx/meta-ettus-v4.1.0.1/e3xx_e310_sg1_sdimg_default-v4.1.0.1.zip     0
+e3xx_e310_sg3_mender_default  meta-ettus-v4.1.0.1  e3xx/meta-ettus-v4.1.0.1/e3xx_e310_sg3_mender_default-v4.1.0.1.zip    0
+e3xx_e310_sg3_sdimg_default   meta-ettus-v4.1.0.1  e3xx/meta-ettus-v4.1.0.1/e3xx_e310_sg3_sdimg_default-v4.1.0.1.zip     0
 
 # E320 Filesystems, etc
-e3xx_e320_sdk_default         meta-ettus-v4.1.0.6-rc2  e3xx/meta-ettus-v4.1.0.6-rc2/e3xx_e320_sdk_default-v4.1.0.6-rc2.zip       0
-e3xx_e320_mender_default      meta-ettus-v4.1.0.6-rc2  e3xx/meta-ettus-v4.1.0.6-rc2/e3xx_e320_mender_default-v4.1.0.6-rc2.zip    0
-e3xx_e320_sdimg_default       meta-ettus-v4.1.0.6-rc2  e3xx/meta-ettus-v4.1.0.6-rc2/e3xx_e320_sdimg_default-v4.1.0.6-rc2.zip     0
+e3xx_e320_sdk_default         meta-ettus-v4.1.0.1  e3xx/meta-ettus-v4.1.0.1/e3xx_e320_sdk_default-v4.1.0.1.zip       0
+e3xx_e320_mender_default      meta-ettus-v4.1.0.1  e3xx/meta-ettus-v4.1.0.1/e3xx_e320_mender_default-v4.1.0.1.zip    0
+e3xx_e320_sdimg_default       meta-ettus-v4.1.0.1  e3xx/meta-ettus-v4.1.0.1/e3xx_e320_sdimg_default-v4.1.0.1.zip     0
 
 # N300-Series
-<<<<<<< HEAD
-n3xx_n310_fpga_default          uhd-26793b8       n3xx/uhd-26793b8/n3xx_n310_fpga_default-g26793b8.zip                 c06888dbb7dcc18b2b97eca38bc7f41706806affcc6da50645ec87dd30afd39c
-n3xx_n300_fpga_default          uhd-26793b8       n3xx/uhd-26793b8/n3xx_n300_fpga_default-g26793b8.zip                 946dfa30ac67c016c0dfeb248350202978d8a9325b255911d5211212b19517d2
-n3xx_n320_fpga_default          uhd-26793b8        n3xx/uhd-26793b8/n3xx_n320_fpga_default-g26793b8.zip                64f84f4c3eff2febe0bb5d7ef8ea995dd0f4bb87604c772b6d655dbffa1a9124
-=======
 n3xx_n310_fpga_default          uhd-d5c2750       n3xx/uhd-d5c2750/n3xx_n310_fpga_default-gd5c2750.zip                 9555ffada2cd4fc643fac87b81a195ab2287654f74cba4f9424b55e148adcc84
 n3xx_n300_fpga_default          uhd-439770b       n3xx/uhd-439770b/n3xx_n300_fpga_default-g439770b.zip                 2cecb0daf978012e7493016fb25911b7e2f4c838e1e9550c141dfca7cdc5e469
 n3xx_n320_fpga_default          uhd-439770b        n3xx/uhd-439770b/n3xx_n320_fpga_default-g439770b.zip                d038c0b3efdf5321a3efbcdf43bdd29110fc02cd69a3567261472c7360aa5a29
->>>>>>> dab4ba45
 n3xx_n310_cpld_default          fpga-6bea23d        n3xx/fpga-6bea23d/n3xx_n310_cpld_default-g6bea23d.zip                ef128dcd265ee8615b673021d4ee84c39357012ffe8b28c8ad7f893f9dcb94cb
 n3xx_n320_cpld_default          fpga-4bc2c6f       n3xx/fpga-4bc2c6f/n3xx_n320_cpld_default-g4bc2c6f.zip              6680a9363efc5fa8b5a68beb3dff44f2e314b94e716e3a1751aba0fed1f384da
 # N3XX Mykonos firmware
 #n3xx_n310_fw_default           fpga-6bea23d        n3xx/fpga-6bea23d/n3xx_n310_fw_default-g6bea23d.zip                     0
 # N300-Series Filesystems, etc
-n3xx_common_sdk_default         meta-ettus-v4.1.0.6-rc2  n3xx/meta-ettus-v4.1.0.6-rc2/n3xx_common_sdk_default-v4.1.0.6-rc2.zip       0
-n3xx_common_mender_default      meta-ettus-v4.1.0.6-rc2  n3xx/meta-ettus-v4.1.0.6-rc2/n3xx_common_mender_default-v4.1.0.6-rc2.zip    0
-n3xx_common_sdimg_default       meta-ettus-v4.1.0.6-rc2  n3xx/meta-ettus-v4.1.0.6-rc2/n3xx_common_sdimg_default-v4.1.0.6-rc2.zip     0
+n3xx_common_sdk_default         meta-ettus-v4.1.0.1  n3xx/meta-ettus-v4.1.0.1/n3xx_common_sdk_default-v4.1.0.1.zip       0
+n3xx_common_mender_default      meta-ettus-v4.1.0.1  n3xx/meta-ettus-v4.1.0.1/n3xx_common_mender_default-v4.1.0.1.zip    0
+n3xx_common_sdimg_default       meta-ettus-v4.1.0.1  n3xx/meta-ettus-v4.1.0.1/n3xx_common_sdimg_default-v4.1.0.1.zip     0
 
 # B200-Series
-<<<<<<< HEAD
-b2xx_b200_fpga_default          uhd-26793b8       b2xx/uhd-26793b8/b2xx_b200_fpga_default-g26793b8.zip               7fde585623bee8c274cd4db9fb1a3a4738e4ce862dd8bb09a3f1448e37c3cc99
-b2xx_b200mini_fpga_default      uhd-26793b8       b2xx/uhd-26793b8/b2xx_b200mini_fpga_default-g26793b8.zip           0b399b4b4ba9e4039059bc22d7b3ae664e70f1677ca510cbbbbf9d4a1d1bf5ac
-b2xx_b210_fpga_default          uhd-26793b8       b2xx/uhd-26793b8/b2xx_b210_fpga_default-g26793b8.zip               f9ba2406d2bf65aba93f5eb6bb5d8c440aa6ec623117a8b955e5bc58732bd58f
-b2xx_b205mini_fpga_default      uhd-26793b8       b2xx/uhd-26793b8/b2xx_b205mini_fpga_default-g26793b8.zip           21c42ba7342f135db0efa8617edfa0735e72631ce1fb17284940b713ffeb3c4b
-=======
 b2xx_b200_fpga_default          uhd-439770b9       b2xx/uhd-439770b9/b2xx_b200_fpga_default-g439770b9.zip               819914603bb925c3d3be4aca775c39fce570b2d5cbbefbfb228231cae67a2392
 b2xx_b200mini_fpga_default      uhd-439770b9       b2xx/uhd-439770b9/b2xx_b200mini_fpga_default-g439770b9.zip           d7bee9b18c2c6b4bd4b06bd8f684d6098b2fdb628c82afeaad06767b6b8c9787
 b2xx_b210_fpga_default          uhd-439770b9       b2xx/uhd-439770b9/b2xx_b210_fpga_default-g439770b9.zip               ba47e5b28425df2a390926c432fedf82aec000b33ea5ae7f268ecefb7676e19c
 b2xx_b205mini_fpga_default      uhd-439770b9       b2xx/uhd-439770b9/b2xx_b205mini_fpga_default-g439770b9.zip           08b4beb843bc4cf6b9d8a81102a9598745e3c3fb70a0a0a40baa0aa2395e789a
->>>>>>> dab4ba45
 b2xx_common_fw_default          uhd-7f7d016         b2xx/uhd-7f7d016/b2xx_common_fw_default-g7f7d016.zip                  22ac0e54cc90d53d8494d481439447a0c89b9bbaced6fabe24df260eda3ce3a3
 
 # USRP2 Devices
