//
// Copyright 2014 Ettus Research LLC
// Copyright 2018 Ettus Research, a National Instruments Company
//
// SPDX-License-Identifier: GPL-3.0-or-later
//

#include "../lib/rfnoc/ctrl_iface.hpp"
#include <uhd/property_tree.hpp>
#include <uhd/types/wb_iface.hpp>
#include <uhd/device3.hpp>
#include <uhd/rfnoc/block_ctrl.hpp>
#include <uhd/rfnoc/graph.hpp>
<<<<<<< HEAD
#include <uhd/rfnoc/constants.hpp>
=======
#include <boost/test/unit_test.hpp>
#include <exception>
#include <iostream>
>>>>>>> 58fd9f8f

using namespace uhd;
using namespace uhd::rfnoc;

static const uint64_t TEST_NOC_ID = 0xAAAABBBBCCCCDDDD;
static const sid_t TEST_SID0 = 0x00000200; // 0.0.2.0
static const sid_t TEST_SID1 = 0x00000210; // 0.0.2.F

// Pseudo-wb-iface
class pseudo_ctrl_iface_impl : public ctrl_iface
{
  public:
<<<<<<< HEAD
    pseudo_wb_iface_impl() {};
    ~pseudo_wb_iface_impl() {};

    void poke64(const wb_addr_type addr, const uint64_t data) {
        std::cout << str(boost::format("[PSEUDO] poke64 to addr: %016X, data == %016X") % addr % data) << std::endl;
    };

    uint64_t peek64(const wb_addr_type addr) {
        std::cout << str(boost::format("[PSEUDO] peek64 to addr: %016X") % addr) << std::endl;
        switch (addr/8) {
            case SR_READBACK_REG_ID:
                return TEST_NOC_ID;
            case SR_READBACK_REG_FIFOSIZE:
                return 0x000000000000000B;
            case SR_READBACK_REG_USER:
                return 0x0123456789ABCDEF;
            case SR_READBACK_COMPAT:
                return uhd::rfnoc::NOC_SHELL_COMPAT_MAJOR << 32 |
                       uhd::rfnoc::NOC_SHELL_COMPAT_MINOR;
            default:
                return 0;
=======
    pseudo_ctrl_iface_impl() {};
    ~pseudo_ctrl_iface_impl() {};

    uint64_t send_cmd_pkt(
            const size_t addr,
            const size_t data,
            const bool readback=false,
            const uint64_t timestamp=0
    ) {
        if (not readback) {
            std::cout << str(boost::format("[PSEUDO] poke to addr: %016X, data == %016X") % addr % data) << std::endl;
        } else {
            std::cout << str(boost::format("[PSEUDO] peek64 to addr: %016X") % data) << std::endl;
            switch (data) {
                case SR_READBACK_REG_ID:
                    return TEST_NOC_ID;
                case SR_READBACK_REG_FIFOSIZE:
                    return 0x000000000000000B;
                case SR_READBACK_REG_USER:
                    return 0x0123456789ABCDEF;
                default:
                    return 0;
            }
>>>>>>> 58fd9f8f
        }
        return 0;
    }
};

// Pseudo-device
class pseudo_device3_impl : public uhd::device3
{
  public:
    pseudo_device3_impl()
    {
        _tree = uhd::property_tree::make();
        _tree->create<std::string>("/name").set("Test Pseudo-Device3");

        // We can re-use this:
        std::map<size_t, ctrl_iface::sptr> ctrl_ifaces = boost::assign::map_list_of
            (0, ctrl_iface::sptr(new pseudo_ctrl_iface_impl()))
        ;

        // Add two block controls:
        uhd::rfnoc::make_args_t make_args;
        make_args.ctrl_ifaces = ctrl_ifaces;
        make_args.base_address = TEST_SID0.get_dst();
        make_args.device_index = 0;
        make_args.tree = _tree;
        std::cout << "[PSEUDO] Generating block controls 1/2:" << std::endl;
        _rfnoc_block_ctrl.push_back( block_ctrl_base::make(make_args) );

        std::cout << "[PSEUDO] Generating block controls 2/2:" << std::endl;
        make_args.base_address = TEST_SID1.get_dst();
        _rfnoc_block_ctrl.push_back( block_ctrl::make(make_args) );
    }

    rx_streamer::sptr get_rx_stream(const stream_args_t &args) {
        throw uhd::not_implemented_error(args.args.to_string());
    }

    tx_streamer::sptr get_tx_stream(const stream_args_t &args) {
        throw uhd::not_implemented_error(args.args.to_string());
    }

    bool recv_async_msg(async_metadata_t &async_metadata, double timeout) {
        throw uhd::not_implemented_error(str(boost::format("%d %f") % async_metadata.channel % timeout));
    }

    rfnoc::graph::sptr create_graph(const std::string &) { return rfnoc::graph::sptr(); }
};

device3::sptr make_pseudo_device()
{
    return device3::sptr(new pseudo_device3_impl());
}

class dummy_block_ctrl : public block_ctrl {
    int foo;
};

BOOST_AUTO_TEST_CASE(test_device3) {
    device3::sptr my_device = make_pseudo_device();

    std::cout << "Checking block 0..." << std::endl;
    BOOST_REQUIRE(my_device->find_blocks("Block").size());

    std::cout << "Getting block 0..." << std::endl;
    block_ctrl_base::sptr block0 = my_device->get_block_ctrl(my_device->find_blocks("Block")[0]);
    BOOST_REQUIRE(block0);
    BOOST_CHECK_EQUAL(block0->get_block_id(), "0/Block_0");

    std::cout << "Checking block 1..." << std::endl;
    BOOST_REQUIRE(my_device->has_block(block_id_t("0/Block_1")));

    std::cout << "Getting block 1..." << std::endl;
    block_ctrl_base::sptr block1 = my_device->get_block_ctrl(block_id_t("0/Block_1"));
    BOOST_REQUIRE(block1);
    BOOST_CHECK_EQUAL(block1->get_block_id(), "0/Block_1");
}

BOOST_AUTO_TEST_CASE(test_device3_cast) {
    device3::sptr my_device = make_pseudo_device();

    std::cout << "Getting block 0..." << std::endl;
    block_ctrl::sptr block0 = my_device->get_block_ctrl<block_ctrl>(block_id_t("0/Block_0"));
    BOOST_REQUIRE(block0);
    BOOST_CHECK_EQUAL(block0->get_block_id(), "0/Block_0");

    std::cout << "Getting block 1..." << std::endl;
    block_ctrl_base::sptr block1 = my_device->get_block_ctrl<block_ctrl>(block_id_t("0/Block_1"));
    BOOST_CHECK_EQUAL(block1->get_block_id(), "0/Block_1");
}

BOOST_AUTO_TEST_CASE(test_device3_fail) {
    device3::sptr my_device = make_pseudo_device();

    BOOST_CHECK(not my_device->has_block(block_id_t("0/FooBarBlock_0")));
    BOOST_CHECK(not my_device->has_block<dummy_block_ctrl>(block_id_t("0/Block_1")));

    BOOST_CHECK(my_device->find_blocks("FooBarBlock").size() == 0);
    BOOST_CHECK(my_device->find_blocks<block_ctrl>("FooBarBlock").size() == 0);

    BOOST_REQUIRE_THROW(
        my_device->get_block_ctrl(block_id_t("0/FooBarBlock_17")),
        uhd::lookup_error
    );
    BOOST_REQUIRE_THROW(
        my_device->get_block_ctrl<dummy_block_ctrl>(block_id_t("0/Block_1")),
        uhd::lookup_error
    );
}

// vim: sw=4 et:<|MERGE_RESOLUTION|>--- conflicted
+++ resolved
@@ -5,19 +5,16 @@
 // SPDX-License-Identifier: GPL-3.0-or-later
 //
 
-#include "../lib/rfnoc/ctrl_iface.hpp"
 #include <uhd/property_tree.hpp>
 #include <uhd/types/wb_iface.hpp>
 #include <uhd/device3.hpp>
 #include <uhd/rfnoc/block_ctrl.hpp>
 #include <uhd/rfnoc/graph.hpp>
-<<<<<<< HEAD
 #include <uhd/rfnoc/constants.hpp>
-=======
+#include <uhdlib/rfnoc/ctrl_iface.hpp>
 #include <boost/test/unit_test.hpp>
 #include <exception>
 #include <iostream>
->>>>>>> 58fd9f8f
 
 using namespace uhd;
 using namespace uhd::rfnoc;
@@ -30,31 +27,8 @@
 class pseudo_ctrl_iface_impl : public ctrl_iface
 {
   public:
-<<<<<<< HEAD
-    pseudo_wb_iface_impl() {};
-    ~pseudo_wb_iface_impl() {};
-
-    void poke64(const wb_addr_type addr, const uint64_t data) {
-        std::cout << str(boost::format("[PSEUDO] poke64 to addr: %016X, data == %016X") % addr % data) << std::endl;
-    };
-
-    uint64_t peek64(const wb_addr_type addr) {
-        std::cout << str(boost::format("[PSEUDO] peek64 to addr: %016X") % addr) << std::endl;
-        switch (addr/8) {
-            case SR_READBACK_REG_ID:
-                return TEST_NOC_ID;
-            case SR_READBACK_REG_FIFOSIZE:
-                return 0x000000000000000B;
-            case SR_READBACK_REG_USER:
-                return 0x0123456789ABCDEF;
-            case SR_READBACK_COMPAT:
-                return uhd::rfnoc::NOC_SHELL_COMPAT_MAJOR << 32 |
-                       uhd::rfnoc::NOC_SHELL_COMPAT_MINOR;
-            default:
-                return 0;
-=======
     pseudo_ctrl_iface_impl() {};
-    ~pseudo_ctrl_iface_impl() {};
+    virtual ~pseudo_ctrl_iface_impl() {}
 
     uint64_t send_cmd_pkt(
             const size_t addr,
@@ -73,10 +47,12 @@
                     return 0x000000000000000B;
                 case SR_READBACK_REG_USER:
                     return 0x0123456789ABCDEF;
+                case SR_READBACK_COMPAT:
+                    return uhd::rfnoc::NOC_SHELL_COMPAT_MAJOR << 32 |
+                           uhd::rfnoc::NOC_SHELL_COMPAT_MINOR;
                 default:
                     return 0;
             }
->>>>>>> 58fd9f8f
         }
         return 0;
     }
