--- conflicted
+++ resolved
@@ -234,20 +234,19 @@
 ########################################################################
 # Setup Boost
 ########################################################################
-<<<<<<< HEAD
 option(BOOST_STATIC "Static linking of boost libraries" OFF)
 
 if (BOOST_STATIC)
 	# Boost libs to use, must be set before including boost.txt.
 	SET(project_boost_libs 
-	    date_time
-	    filesystem
-	    program_options
-	    regex
-	    system
-	    thread
-	    test
-	    serialization
+    chrono
+    date_time
+    filesystem
+    program_options
+    regex
+    thread
+    system
+    serialization
 	)
 	INCLUDE(${CMAKE_SOURCE_DIR}/cmake/boost.txt) 
 	SET(Boost_LIBRARIES ${LIBBOOST_LIBS})
@@ -264,92 +263,51 @@
 	#SET(CMAKE_CXX_FLAGS "${CMAKE_CXX_FLAGS} -fPIC") 
 	#SET(CMAKE_C_FLAGS "${CMAKE_C_FLAGS} -fPIC") 
 else()
-	MESSAGE(STATUS "")
-	MESSAGE(STATUS "Configuring Boost C++ Libraries...")
-	SET(BOOST_REQUIRED_COMPONENTS
-	    date_time
-	    filesystem
-	    program_options
-	    regex
-	    system
-	    thread
-	    unit_test_framework
-	    serialization
-	)
-
-	IF(UNIX AND NOT BOOST_ROOT AND EXISTS "/usr/lib64")
-	    LIST(APPEND BOOST_LIBRARYDIR "/usr/lib64") #fedora 64-bit fix
-	ENDIF(UNIX AND NOT BOOST_ROOT AND EXISTS "/usr/lib64")
-
-	IF(MSVC)
-	    SET(BOOST_ALL_DYN_LINK "${BOOST_ALL_DYN_LINK}" CACHE BOOL "boost enable dynamic linking")
-	    IF(BOOST_ALL_DYN_LINK)
-		ADD_DEFINITIONS(-DBOOST_ALL_DYN_LINK) #setup boost auto-linking in msvc
-	    ELSE(BOOST_ALL_DYN_LINK)
-		SET(BOOST_REQUIRED_COMPONENTS) #empty components list for static link
-	    ENDIF(BOOST_ALL_DYN_LINK)
-	ENDIF(MSVC)
-
-	SET(Boost_ADDITIONAL_VERSIONS
-	    "1.46.0" "1.46" "1.47.0" "1.47" "1.48.0" "1.48" "1.48.0" "1.49" "1.50.0" "1.50"
-	    "1.51.0" "1.51" "1.52.0" "1.52" "1.53.0" "1.53" "1.54.0" "1.54" "1.55.0" "1.55"
-	    "1.56.0" "1.56"
-	)
-	FIND_PACKAGE(Boost 1.46 COMPONENTS ${BOOST_REQUIRED_COMPONENTS})
-
-	INCLUDE_DIRECTORIES(${Boost_INCLUDE_DIRS})
-	LINK_DIRECTORIES(${Boost_LIBRARY_DIRS})
-
-	MESSAGE(STATUS "Boost include directories: ${Boost_INCLUDE_DIRS}")
-	MESSAGE(STATUS "Boost library directories: ${Boost_LIBRARY_DIRS}")
-	MESSAGE(STATUS "Boost libraries: ${Boost_LIBRARIES}")
+  MESSAGE(STATUS "")
+  MESSAGE(STATUS "Configuring Boost C++ Libraries...")
+  SET(BOOST_REQUIRED_COMPONENTS
+      chrono
+      date_time
+      filesystem
+      program_options
+      regex
+      system
+      unit_test_framework
+      serialization
+  )
+  IF(MINGW)
+      LIST(APPEND BOOST_REQUIRED_COMPONENTS thread_win32)
+  ELSE()
+      LIST(APPEND BOOST_REQUIRED_COMPONENTS thread)
+  ENDIF()
+
+  IF(UNIX AND NOT BOOST_ROOT AND EXISTS "/usr/lib64")
+      LIST(APPEND BOOST_LIBRARYDIR "/usr/lib64") #fedora 64-bit fix
+  ENDIF(UNIX AND NOT BOOST_ROOT AND EXISTS "/usr/lib64")
+
+  IF(MSVC)
+      SET(BOOST_ALL_DYN_LINK "${BOOST_ALL_DYN_LINK}" CACHE BOOL "boost enable dynamic linking")
+      IF(BOOST_ALL_DYN_LINK)
+          ADD_DEFINITIONS(-DBOOST_ALL_DYN_LINK) #setup boost auto-linking in msvc
+      ELSE(BOOST_ALL_DYN_LINK)
+          SET(BOOST_REQUIRED_COMPONENTS) #empty components list for static link
+      ENDIF(BOOST_ALL_DYN_LINK)
+  ENDIF(MSVC)
+
+  SET(Boost_ADDITIONAL_VERSIONS
+      "1.46.0" "1.46" "1.47.0" "1.47" "1.48.0" "1.48" "1.48.0" "1.49" "1.50.0" "1.50"
+      "1.51.0" "1.51" "1.52.0" "1.52" "1.53.0" "1.53" "1.54.0" "1.54" "1.55.0" "1.55"
+      "1.56.0" "1.56" "1.57" "1.57" "1.58" "1.59" "1.60"
+  )
+  FIND_PACKAGE(Boost 1.53 COMPONENTS ${BOOST_REQUIRED_COMPONENTS})
+
+  INCLUDE_DIRECTORIES(${Boost_INCLUDE_DIRS})
+  LINK_DIRECTORIES(${Boost_LIBRARY_DIRS})
+
+  MESSAGE(STATUS "Boost include directories: ${Boost_INCLUDE_DIRS}")
+  MESSAGE(STATUS "Boost library directories: ${Boost_LIBRARY_DIRS}")
+  MESSAGE(STATUS "Boost libraries: ${Boost_LIBRARIES}")
 endif()
-=======
-MESSAGE(STATUS "")
-MESSAGE(STATUS "Configuring Boost C++ Libraries...")
-SET(BOOST_REQUIRED_COMPONENTS
-    chrono
-    date_time
-    filesystem
-    program_options
-    regex
-    system
-    unit_test_framework
-    serialization
-)
-IF(MINGW)
-    LIST(APPEND BOOST_REQUIRED_COMPONENTS thread_win32)
-ELSE()
-    LIST(APPEND BOOST_REQUIRED_COMPONENTS thread)
-ENDIF()
-
-IF(UNIX AND NOT BOOST_ROOT AND EXISTS "/usr/lib64")
-    LIST(APPEND BOOST_LIBRARYDIR "/usr/lib64") #fedora 64-bit fix
-ENDIF(UNIX AND NOT BOOST_ROOT AND EXISTS "/usr/lib64")
-
-IF(MSVC)
-    SET(BOOST_ALL_DYN_LINK "${BOOST_ALL_DYN_LINK}" CACHE BOOL "boost enable dynamic linking")
-    IF(BOOST_ALL_DYN_LINK)
-        ADD_DEFINITIONS(-DBOOST_ALL_DYN_LINK) #setup boost auto-linking in msvc
-    ELSE(BOOST_ALL_DYN_LINK)
-        SET(BOOST_REQUIRED_COMPONENTS) #empty components list for static link
-    ENDIF(BOOST_ALL_DYN_LINK)
-ENDIF(MSVC)
-
-SET(Boost_ADDITIONAL_VERSIONS
-    "1.46.0" "1.46" "1.47.0" "1.47" "1.48.0" "1.48" "1.48.0" "1.49" "1.50.0" "1.50"
-    "1.51.0" "1.51" "1.52.0" "1.52" "1.53.0" "1.53" "1.54.0" "1.54" "1.55.0" "1.55"
-    "1.56.0" "1.56" "1.57" "1.57" "1.58" "1.59" "1.60"
-)
-FIND_PACKAGE(Boost 1.53 COMPONENTS ${BOOST_REQUIRED_COMPONENTS})
-
-INCLUDE_DIRECTORIES(${Boost_INCLUDE_DIRS})
-LINK_DIRECTORIES(${Boost_LIBRARY_DIRS})
-
-MESSAGE(STATUS "Boost include directories: ${Boost_INCLUDE_DIRS}")
-MESSAGE(STATUS "Boost library directories: ${Boost_LIBRARY_DIRS}")
-MESSAGE(STATUS "Boost libraries: ${Boost_LIBRARIES}")
->>>>>>> 6e1ac3fc
 
 ########################################################################
 # Additional settings for build environment
