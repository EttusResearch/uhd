//
// Copyright 2010-2012,2014 Ettus Research LLC
//
// This program is free software: you can redistribute it and/or modify
// it under the terms of the GNU General Public License as published by
// the Free Software Foundation, either version 3 of the License, or
// (at your option) any later version.
//
// This program is distributed in the hope that it will be useful,
// but WITHOUT ANY WARRANTY; without even the implied warranty of
// MERCHANTABILITY or FITNESS FOR A PARTICULAR PURPOSE.  See the
// GNU General Public License for more details.
//
// You should have received a copy of the GNU General Public License
// along with this program.  If not, see <http://www.gnu.org/licenses/>.
//

#ifndef INCLUDED_UHD_USRP_MULTI_USRP_HPP
#define INCLUDED_UHD_USRP_MULTI_USRP_HPP

//define API capabilities for compile time detection of new features
#define UHD_USRP_MULTI_USRP_REF_SOURCES_API
#define UHD_USRP_MULTI_USRP_GET_RATES_API
#define UHD_USRP_MULTI_USRP_FRONTEND_CAL_API
#define UHD_USRP_MULTI_USRP_FRONTEND_IQ_AUTO_API
#define UHD_USRP_MULTI_USRP_COMMAND_TIME_API
#define UHD_USRP_MULTI_USRP_BW_RANGE_API
#define UHD_USRP_MULTI_USRP_USER_REGS_API
#define UHD_USRP_MULTI_USRP_GET_USRP_INFO_API
#define UHD_USRP_MULTI_USRP_NORMALIZED_GAIN

#include <uhd/config.hpp>
#include <uhd/device.hpp>
#include <uhd/device3.hpp>
#include <uhd/deprecated.hpp>
#include <uhd/types/ranges.hpp>
#include <uhd/types/stream_cmd.hpp>
#include <uhd/types/tune_request.hpp>
#include <uhd/types/tune_result.hpp>
#include <uhd/types/sensors.hpp>
#include <uhd/types/filters.hpp>
#include <uhd/usrp/subdev_spec.hpp>
#include <uhd/usrp/dboard_iface.hpp>
#include <boost/shared_ptr.hpp>
#include <boost/utility.hpp>
#include <complex>
#include <string>
#include <vector>

namespace uhd{ namespace usrp{

/*!
 * The Multi-USRP device class:
 *
 * This class facilitates ease-of-use for most use-case scenarios.
 * The wrapper provides convenience functions to tune the devices,
 * set the dboard gains, antennas, filters, and other properties.
 * This class can be used to interface with a single USRP with
 * one or more channels, or multiple USRPs in a homogeneous setup.
 * All members take an optional parameter for board number or channel number.
 * In the single device, single channel case, these parameters can be unspecified.
 *
 * When using a single device with multiple channels:
 *  - Channel mapping is determined by the frontend specifications
 *  - All channels share a common RX sample rate
 *  - All channels share a common TX sample rate
 *
 * When using multiple devices in a configuration:
 *  - Channel mapping is determined by the device address arguments
 *  - All boards share a common RX sample rate
 *  - All boards share a common TX sample rate
 *  - All boards share a common RX frontend specification size
 *  - All boards share a common TX frontend specification size
 *  - All boards must have synchronized times (see the set_time_*() calls)
 *
 * Example to setup channel mapping for multiple devices:
 * <pre>
 *
 * //create a multi_usrp with two boards in the configuration
 * device_addr_t dev_addr;
 * dev_addr["addr0"] = "192.168.10.2"
 * dev_addr["addr1"] = "192.168.10.3";
 * multi_usrp::sptr dev = multi_usrp::make(dev_addr);
 *
 * //set the board on 10.2 to use the A RX frontend (RX channel 0)
 * dev->set_rx_subdev_spec("A:A", 0);
 *
 * //set the board on 10.3 to use the B RX frontend (RX channel 1)
 * dev->set_rx_subdev_spec("A:B", 1);
 *
 * //set both boards to use the AB TX frontend (TX channels 0 and 1)
 * dev->set_tx_subdev_spec("A:AB", multi_usrp::ALL_MBOARDS);
 *
 * //now that all the channels are mapped, continue with configuration...
 * </pre>
 */
class UHD_API multi_usrp : boost::noncopyable{
public:
    typedef boost::shared_ptr<multi_usrp> sptr;

    virtual ~multi_usrp(void) = 0;

    //! A wildcard motherboard index
    static const size_t ALL_MBOARDS = size_t(~0);

    //! A wildcard channel index
    static const size_t ALL_CHANS = size_t(~0);

    //! A wildcard gain element name
    static const std::string ALL_GAINS;

    /*!
     * Make a new multi usrp from the device address.
     * \param dev_addr the device address
     * \return a new single usrp object
     */
    static sptr make(const device_addr_t &dev_addr);

    /*!
     * Get the underlying device object.
     * This is needed to get access to the streaming API and properties.
     * \return the device object within this USRP
     */
    virtual device::sptr get_device(void) = 0;

    /*! Returns true if this is a generation-3 device.
     */
    virtual bool is_device3(void) = 0;

    /*!
     * Get the underlying device3 object. Only works for generation-3 (or later) devices.
     *
     * If this device is not actually a generation-3 device, it will throw
     * a uhd::type_error.
     *
     * This is needed to get access to the streaming API and properties.
     * \return The uhd::device3 object for this USRP.
     */
    virtual device3::sptr get_device3(void) = 0;

    //! Convenience method to get a RX streamer. See also uhd::device::get_rx_stream().
    virtual rx_streamer::sptr get_rx_stream(const stream_args_t &args) = 0;

    //! Convenience method to get a TX streamer. See also uhd::device::get_rx_stream().
    virtual tx_streamer::sptr get_tx_stream(const stream_args_t &args) = 0;

    /*!
     * Returns identifying information about this USRP's configuration.
     * Returns motherboard ID, name, and serial.
     * Returns daughterboard RX ID, subdev name and spec, serial, and antenna.
     * \param chan channel index 0 to N-1
     * \return RX info
     */
    virtual dict<std::string, std::string> get_usrp_rx_info(size_t chan = 0) = 0;

    /*!
     * Returns identifying information about this USRP's configuration.
     * Returns motherboard ID, name, and serial.
     * Returns daughterboard TX ID, subdev name and spec, serial, and antenna.
     * \param chan channel index 0 to N-1
     * \return TX info
     */
     virtual dict<std::string, std::string> get_usrp_tx_info(size_t chan = 0) = 0;

    /*******************************************************************
     * Mboard methods
     ******************************************************************/

    /*!
     * Set the master clock rate.
     * This controls the rate of the clock that feeds the FPGA DSP.
     * On some devices, this re-tunes the clock to the specified rate.
     * If the specified rate is not available, this method will throw.
     * On other devices, this method notifies the software of the rate,
     * but requires the the user has made the necessary hardware change.
     *
     * If the device has an 'auto clock rate' setting (e.g. B200, see also
     * \ref b200_auto_mcr), this will get disabled and the clock rate will be
     * fixed to \p rate.
     *
     * \param rate the new master clock rate in Hz
     * \param mboard the motherboard index 0 to M-1
     */
    virtual void set_master_clock_rate(double rate, size_t mboard = ALL_MBOARDS) = 0;

    /*!
     * Get the master clock rate.
     * \param mboard the motherboard index 0 to M-1
     * \return the master clock rate in Hz.
     */
    virtual double get_master_clock_rate(size_t mboard = 0) = 0;

    /*!
     * Get a printable summary for this USRP configuration.
     * \return a printable string
     */
    virtual std::string get_pp_string(void) = 0;

    /*!
     * Get canonical name for this USRP motherboard.
     * \param mboard which motherboard to query
     * \return a string representing the name
     */
    virtual std::string get_mboard_name(size_t mboard = 0) = 0;

    /*!
     * Get the current time in the usrp time registers.
     * \param mboard which motherboard to query
     * \return a timespec representing current usrp time
     */
    virtual time_spec_t get_time_now(size_t mboard = 0) = 0;

    /*!
     * Get the time when the last pps pulse occured.
     * \param mboard which motherboard to query
     * \return a timespec representing the last pps
     */
    virtual time_spec_t get_time_last_pps(size_t mboard = 0) = 0;

    /*!
     * Sets the time registers on the usrp immediately.
     *
     * If only one MIMO master is present in your configuration, set_time_now is
     * safe to use because the slave's time automatically follows the master's time.
     * Otherwise, this call cannot set the time synchronously across multiple devices.
     * Please use the set_time_next_pps or set_time_unknown_pps calls with a PPS signal.
     *
     * \param time_spec the time to latch into the usrp device
     * \param mboard the motherboard index 0 to M-1
     */
    virtual void set_time_now(const time_spec_t &time_spec, size_t mboard = ALL_MBOARDS) = 0;

    /*!
     * Set the time registers on the usrp at the next pps tick.
     * The values will not be latched in until the pulse occurs.
     * It is recommended that the user sleep(1) after calling to ensure
     * that the time registers will be in a known state prior to use.
     *
     * Note: Because this call sets the time on the "next" pps,
     * the seconds in the time spec should be current seconds + 1.
     *
     * \param time_spec the time to latch into the usrp device
     * \param mboard the motherboard index 0 to M-1
     */
    virtual void set_time_next_pps(const time_spec_t &time_spec, size_t mboard = ALL_MBOARDS) = 0;

    /*!
     * Synchronize the times across all motherboards in this configuration.
     * Use this method to sync the times when the edge of the PPS is unknown.
     *
     * Ex: Host machine is not attached to serial port of GPSDO
     * and can therefore not query the GPSDO for the PPS edge.
     *
     * This is a 2-step process, and will take at most 2 seconds to complete.
     * Upon completion, the times will be synchronized to the time provided.
     *
     * - Step1: wait for the last pps time to transition to catch the edge
     * - Step2: set the time at the next pps (synchronous for all boards)
     *
     * \param time_spec the time to latch at the next pps after catching the edge
     */
    virtual void set_time_unknown_pps(const time_spec_t &time_spec) = 0;

    /*!
     * Are the times across all motherboards in this configuration synchronized?
     * Checks that all time registers are approximately close but not exact,
     * given that the RTT may varying for a control packet transaction.
     * \return true when all motherboards time registers are in sync
     */
    virtual bool get_time_synchronized(void) = 0;

    /*!
     * Set the time at which the control commands will take effect.
     *
     * A timed command will back-pressure all subsequent timed commands,
     * assuming that the subsequent commands occur within the time-window.
     * If the time spec is late, the command will be activated upon arrival.
     *
     * \param time_spec the time at which the next command will activate
     * \param mboard which motherboard to set the config
     */
    virtual void set_command_time(const uhd::time_spec_t &time_spec, size_t mboard = ALL_MBOARDS) = 0;

    /*!
     * Clear the command time so future commands are sent ASAP.
     *
     * \param mboard which motherboard to set the config
     */
    virtual void clear_command_time(size_t mboard = ALL_MBOARDS) = 0;

    /*!
     * Issue a stream command to the usrp device.
     * This tells the usrp to send samples into the host.
     * See the documentation for stream_cmd_t for more info.
     *
     * With multiple devices, the first stream command in a chain of commands
     * should have a time spec in the near future and stream_now = false;
     * to ensure that the packets can be aligned by their time specs.
     *
     * \param stream_cmd the stream command to issue
     * \param chan the channel index 0 to N-1
     */
    virtual void issue_stream_cmd(const stream_cmd_t &stream_cmd, size_t chan = ALL_CHANS) = 0;

    /*!
     * Set the clock configuration for the usrp device.
     * DEPRECATED in favor of set time and clock source calls.
     * This tells the usrp how to get a 10MHz reference and PPS clock.
     * See the documentation for clock_config_t for more info.
     * \param clock_config the clock configuration to set
     * \param mboard which motherboard to set the config
     */
    virtual void set_clock_config(const clock_config_t &clock_config, size_t mboard = ALL_MBOARDS) = 0;

    /*!
     * Set the time source for the usrp device.
     * This sets the method of time synchronization,
     * typically a pulse per second or an encoded time.
     * Typical options for source: external, MIMO.
     * \param source a string representing the time source
     * \param mboard which motherboard to set the config
     */
    virtual void set_time_source(const std::string &source, const size_t mboard = ALL_MBOARDS) = 0;

    /*!
     * Get the currently set time source.
     * \param mboard which motherboard to get the config
     * \return the string representing the time source
     */
    virtual std::string get_time_source(const size_t mboard) = 0;

    /*!
     * Get a list of possible time sources.
     * \param mboard which motherboard to get the list
     * \return a vector of strings for possible settings
     */
    virtual std::vector<std::string> get_time_sources(const size_t mboard) = 0;

    /*!
     * Set the clock source for the usrp device.
     * This sets the source for a 10 MHz reference clock.
     * Typical options for source: internal, external, MIMO.
     * \param source a string representing the clock source
     * \param mboard which motherboard to set the config
     */
    virtual void set_clock_source(const std::string &source, const size_t mboard = ALL_MBOARDS) = 0;

    /*!
     * Get the currently set clock source.
     * \param mboard which motherboard to get the config
     * \return the string representing the clock source
     */
    virtual std::string get_clock_source(const size_t mboard) = 0;

    /*!
     * Get a list of possible clock sources.
     * \param mboard which motherboard to get the list
     * \return a vector of strings for possible settings
     */
    virtual std::vector<std::string> get_clock_sources(const size_t mboard) = 0;

    /*!
     * Send the clock source to an output connector.
     * This call is only applicable on devices with reference outputs.
     * By default, the reference output will be enabled for ease of use.
     * This call may be used to enable or disable the output.
     * \param enb true to output the clock source.
     * \param mboard which motherboard to set
     */
    virtual void set_clock_source_out(const bool enb, const size_t mboard = ALL_MBOARDS) = 0;

    /*!
     * Send the time source to an output connector.
     * This call is only applicable on devices with PPS outputs.
     * By default, the PPS output will be enabled for ease of use.
     * This call may be used to enable or disable the output.
     * \param enb true to output the time source.
     * \param mboard which motherboard to set
     */
    virtual void set_time_source_out(const bool enb, const size_t mboard = ALL_MBOARDS) = 0;

    /*!
     * Get the number of USRP motherboards in this configuration.
     */
    virtual size_t get_num_mboards(void) = 0;

    /*!
     * Get a motherboard sensor value.
     * \param name the name of the sensor
     * \param mboard the motherboard index 0 to M-1
     * \return a sensor value object
     */
    virtual sensor_value_t get_mboard_sensor(const std::string &name, size_t mboard = 0) = 0;

    /*!
     * Get a list of possible motherboard sensor names.
     * \param mboard the motherboard index 0 to M-1
     * \return a vector of sensor names
     */
    virtual std::vector<std::string> get_mboard_sensor_names(size_t mboard = 0) = 0;

    /*!
     * Perform write on the user configuration register bus. These only exist if
     * the user has implemented custom setting registers in the device FPGA.
     * \param addr 8-bit register address
     * \param data 32-bit register value
     * \param mboard which motherboard to set the user register
     */
    virtual void set_user_register(const boost::uint8_t addr, const boost::uint32_t data, size_t mboard = ALL_MBOARDS) = 0;

    /*******************************************************************
     * RX methods
     ******************************************************************/
    /*!
     * Set the RX frontend specification:
     * The subdev spec maps a physical part of a daughter-board to a channel number.
     * Set the subdev spec before calling into any methods with a channel number.
     * The subdev spec must be the same size across all motherboards.
     *
     * *Note*: When using a device3, this will clear and re-set the channel definitions.
     *
     * \param spec the new frontend specification
     * \param mboard the motherboard index 0 to M-1
     */
    virtual void set_rx_subdev_spec(const uhd::usrp::subdev_spec_t &spec, size_t mboard = ALL_MBOARDS) = 0;

    /*!
     * Get the RX frontend specification.
     * \param mboard the motherboard index 0 to M-1
     * \return the frontend specification in use
     */
    virtual uhd::usrp::subdev_spec_t get_rx_subdev_spec(size_t mboard = 0) = 0;

    /*!
     * Get the number of RX channels in this configuration.
     * This is the number of USRPs times the number of RX channels per board,
     * where the number of RX channels per board is homogeneous among all USRPs.
     */
    virtual size_t get_rx_num_channels(void) = 0;

    /*!
     * Get the name of the RX frontend.
     * \param chan the channel index 0 to N-1
     * \return the frontend name
     */
    virtual std::string get_rx_subdev_name(size_t chan = 0) = 0;

    /*!
     * Set the RX sample rate.
     * \param rate the rate in Sps
     * \param chan the channel index 0 to N-1
     */
    virtual void set_rx_rate(double rate, size_t chan = ALL_CHANS) = 0;

    /*!
     * Gets the RX sample rate.
     * \param chan the channel index 0 to N-1
     * \return the rate in Sps
     */
    virtual double get_rx_rate(size_t chan = 0) = 0;

    /*!
     * Get a range of possible RX rates.
     * \param chan the channel index 0 to N-1
     * \return the meta range of rates
     */
    virtual meta_range_t get_rx_rates(size_t chan = 0) = 0;

    /*!
     * Set the RX center frequency.
     * \param tune_request tune request instructions
     * \param chan the channel index 0 to N-1
     * \return a tune result object
     */
    virtual tune_result_t set_rx_freq(
        const tune_request_t &tune_request, size_t chan = 0
    ) = 0;

    /*!
     * Get the RX center frequency.
     * \param chan the channel index 0 to N-1
     * \return the frequency in Hz
     */
    virtual double get_rx_freq(size_t chan = 0) = 0;

    /*!
     * Get the RX center frequency range.
     * This range includes the overall tunable range of the RX chain,
     * including frontend chain and digital down conversion chain.
     * This tunable limit does not include the baseband bandwidth;
     * users should assume that the actual range is +/- samp_rate/2.
     * \param chan the channel index 0 to N-1
     * \return a frequency range object
     */
    virtual freq_range_t get_rx_freq_range(size_t chan = 0) = 0;

    /*!
     * Get the center frequency range of the RF frontend.
     * \param chan the channel index 0 to N-1
     * \return a frequency range object
     */
    virtual freq_range_t get_fe_rx_freq_range(size_t chan = 0) = 0;

    /*!
     * Set the RX gain value for the specified gain element.
     * For an empty name, distribute across all gain elements.
     * \param gain the gain in dB
     * \param name the name of the gain element
     * \param chan the channel index 0 to N-1
     */
    virtual void set_rx_gain(double gain, const std::string &name, size_t chan = 0) = 0;

    //! A convenience wrapper for setting overall RX gain
    void set_rx_gain(double gain, size_t chan = 0){
        return this->set_rx_gain(gain, ALL_GAINS, chan);
    }

    /*!
     * Set the normalized RX gain value.
     *
     * The normalized gain is a value in [0, 1], where 0 is the
     * smallest gain value available, and 1 is the largest, independent
     * of the device. In between, gains are linearly interpolated.
     *
     * Check the individual device manual for notes on the gain range.
     *
     * Note that it is not possible to specify a gain name for
     * this function, it will always set the overall gain.
     *
     * \param gain the normalized gain value
     * \param chan the channel index 0 to N-1
     * \throws A uhd::runtime_error if the gain value is outside [0, 1].
     */
    virtual void set_normalized_rx_gain(double gain, size_t chan = 0) = 0;

    /*!
     * Enable or disable the RX AGC module.
     * Once this module is enabled manual gain settings will be ignored.
     * The AGC will start in a default configuration which should be good for most use cases.
     * Device specific configuration parameters can be found in the property tree.
     * \param on Enable or Disable the AGC
     * \param chan the channel index 0 to N-1
     */
    virtual void set_rx_agc(bool enable, size_t chan = 0) = 0;

    /*!
     * Get the RX gain value for the specified gain element.
     * For an empty name, sum across all gain elements.
     * \param name the name of the gain element
     * \param chan the channel index 0 to N-1
     * \return the gain in dB
     */
    virtual double get_rx_gain(const std::string &name, size_t chan = 0) = 0;

    //! A convenience wrapper for getting overall RX gain
    double get_rx_gain(size_t chan = 0){
        return this->get_rx_gain(ALL_GAINS, chan);
    }

    /*!
     * Return the normalized RX gain value.
     *
     * See set_normalized_rx_gain() for a discussion of normalized
     * gains.
     *
     * \param gain the normalized gain value
     * \param chan the channel index 0 to N-1
     * \returns The normalized gain (in [0, 1])
     * \throws A uhd::runtime_error if the gain value is outside [0, 1].
     */
    virtual double get_normalized_rx_gain(size_t chan = 0) = 0;

    /*!
     * Get the RX gain range for the specified gain element.
     * For an empty name, calculate the overall gain range.
     * \param name the name of the gain element
     * \param chan the channel index 0 to N-1
     * \return a gain range object
     */
    virtual gain_range_t get_rx_gain_range(const std::string &name, size_t chan = 0) = 0;

    //! A convenience wrapper for getting overall RX gain range
    gain_range_t get_rx_gain_range(size_t chan = 0){
        return this->get_rx_gain_range(ALL_GAINS, chan);
    }

    /*!
     * Get the names of the gain elements in the RX chain.
     * Gain elements are ordered from antenna to FPGA.
     * \param chan the channel index 0 to N-1
     * \return a vector of gain element names
     */
    virtual std::vector<std::string> get_rx_gain_names(size_t chan = 0) = 0;

    /*!
     * Select the RX antenna on the frontend.
     * \param ant the antenna name
     * \param chan the channel index 0 to N-1
     */
    virtual void set_rx_antenna(const std::string &ant, size_t chan = 0) = 0;

    /*!
     * Get the selected RX antenna on the frontend.
     * \param chan the channel index 0 to N-1
     * \return the antenna name
     */
    virtual std::string get_rx_antenna(size_t chan = 0) = 0;

    /*!
     * Get a list of possible RX antennas on the frontend.
     * \param chan the channel index 0 to N-1
     * \return a vector of antenna names
     */
    virtual std::vector<std::string> get_rx_antennas(size_t chan = 0) = 0;

    /*!
     * Set the RX bandwidth on the frontend.
     * \param bandwidth the bandwidth in Hz
     * \param chan the channel index 0 to N-1
     */
    virtual void set_rx_bandwidth(double bandwidth, size_t chan = 0) = 0;

    /*!
     * Get the RX bandwidth on the frontend.
     * \param chan the channel index 0 to N-1
     * \return the bandwidth in Hz
     */
    virtual double get_rx_bandwidth(size_t chan = 0) = 0;

    /*!
     * Get the range of the possible RX bandwidth settings.
     * \param chan the channel index 0 to N-1
     * \return a range of bandwidths in Hz
     */
    virtual meta_range_t get_rx_bandwidth_range(size_t chan = 0) = 0;

    /*!
     * Get the dboard interface object for the RX frontend.
     * The dboard interface gives access to GPIOs, SPI, I2C, low-speed ADC and DAC.
     * Use at your own risk!
     * \param chan the channel index 0 to N-1
     * \return the dboard interface sptr
     */
    virtual dboard_iface::sptr get_rx_dboard_iface(size_t chan = 0) = 0;

    /*!
     * Get an RX frontend sensor value.
     * \param name the name of the sensor
     * \param chan the channel index 0 to N-1
     * \return a sensor value object
     */
    virtual sensor_value_t get_rx_sensor(const std::string &name, size_t chan = 0) = 0;

    /*!
     * Get a list of possible RX frontend sensor names.
     * \param chan the channel index 0 to N-1
     * \return a vector of sensor names
     */
    virtual std::vector<std::string> get_rx_sensor_names(size_t chan = 0) = 0;

    /*!
     * Enable/disable the automatic RX DC offset correction.
     * The automatic correction subtracts out the long-run average.
     *
     * When disabled, the averaging option operation is halted.
     * Once halted, the average value will be held constant
     * until the user re-enables the automatic correction
     * or overrides the value by manually setting the offset.
     *
     * \param enb true to enable automatic DC offset correction
     * \param chan the channel index 0 to N-1
     */
    virtual void set_rx_dc_offset(const bool enb, size_t chan = ALL_CHANS) = 0;

    /*!
     * Set a constant RX DC offset value.
     * The value is complex to control both I and Q.
     * Only set this when automatic correction is disabled.
     * \param offset the dc offset (1.0 is full-scale)
     * \param chan the channel index 0 to N-1
     */
    virtual void set_rx_dc_offset(const std::complex<double> &offset, size_t chan = ALL_CHANS) = 0;

    /*!
     * Enable/disable the automatic IQ imbalance correction.
     *
     * \param enb true to enable automatic IQ balance correction
     * \param chan the channel index 0 to N-1
     */
    virtual void set_rx_iq_balance(const bool enb, size_t chan) = 0;

    /*!
     * Set the RX frontend IQ imbalance correction.
     * Use this to adjust the magnitude and phase of I and Q.
     *
     * \param correction the complex correction (1.0 is full-scale)
     * \param chan the channel index 0 to N-1
     */
    virtual void set_rx_iq_balance(const std::complex<double> &correction, size_t chan = ALL_CHANS) = 0;

    /*******************************************************************
     * TX methods
     ******************************************************************/
    /*!
     * Set the TX frontend specification:
     * The subdev spec maps a physical part of a daughter-board to a channel number.
     * Set the subdev spec before calling into any methods with a channel number.
     * The subdev spec must be the same size across all motherboards.
     *
     * *Note*: When using a device3, this will clear and re-set the channel definitions.
     *
     * \param spec the new frontend specification
     * \param mboard the motherboard index 0 to M-1
     */
    virtual void set_tx_subdev_spec(const uhd::usrp::subdev_spec_t &spec, size_t mboard = ALL_MBOARDS) = 0;

    /*!
     * Get the TX frontend specification.
     * \param mboard the motherboard index 0 to M-1
     * \return the frontend specification in use
     */
    virtual uhd::usrp::subdev_spec_t get_tx_subdev_spec(size_t mboard = 0) = 0;

    /*!
     * Get the number of TX channels in this configuration.
     * This is the number of USRPs times the number of TX channels per board,
     * where the number of TX channels per board is homogeneous among all USRPs.
     */
    virtual size_t get_tx_num_channels(void) = 0;

    /*!
     * Get the name of the TX frontend.
     * \param chan the channel index 0 to N-1
     * \return the frontend name
     */
    virtual std::string get_tx_subdev_name(size_t chan = 0) = 0;

    /*!
     * Set the TX sample rate.
     * \param rate the rate in Sps
     * \param chan the channel index 0 to N-1
     */
    virtual void set_tx_rate(double rate, size_t chan = ALL_CHANS) = 0;

    /*!
     * Gets the TX sample rate.
     * \param chan the channel index 0 to N-1
     * \return the rate in Sps
     */
    virtual double get_tx_rate(size_t chan = 0) = 0;

    /*!
     * Get a range of possible TX rates.
     * \param chan the channel index 0 to N-1
     * \return the meta range of rates
     */
    virtual meta_range_t get_tx_rates(size_t chan = 0) = 0;

    /*!
     * Set the TX center frequency.
     * \param tune_request tune request instructions
     * \param chan the channel index 0 to N-1
     * \return a tune result object
     */
    virtual tune_result_t set_tx_freq(
        const tune_request_t &tune_request, size_t chan = 0
    ) = 0;

    /*!
     * Get the TX center frequency.
     * \param chan the channel index 0 to N-1
     * \return the frequency in Hz
     */
    virtual double get_tx_freq(size_t chan = 0) = 0;

    /*!
     * Get the TX center frequency range.
     * This range includes the overall tunable range of the TX chain,
     * including frontend chain and digital up conversion chain.
     * This tunable limit does not include the baseband bandwidth;
     * users should assume that the actual range is +/- samp_rate/2.
     * \param chan the channel index 0 to N-1
     * \return a frequency range object
     */
    virtual freq_range_t get_tx_freq_range(size_t chan = 0) = 0;

    /*!
     * Get the center frequency range of the TX frontend.
     * \param chan the channel index 0 to N-1
     * \return a frequency range object
     */
    virtual freq_range_t get_fe_tx_freq_range(size_t chan = 0) = 0;

    /*!
     * Set the TX gain value for the specified gain element.
     * For an empty name, distribute across all gain elements.
     * \param gain the gain in dB
     * \param name the name of the gain element
     * \param chan the channel index 0 to N-1
     */
    virtual void set_tx_gain(double gain, const std::string &name, size_t chan = 0) = 0;

    //! A convenience wrapper for setting overall TX gain
    void set_tx_gain(double gain, size_t chan = 0){
        return this->set_tx_gain(gain, ALL_GAINS, chan);
    }

    /*!
     * Set the normalized TX gain value.
     *
     * See set_normalized_rx_gain() for a discussion on normalized
     * gains.
     *
     * \param gain the normalized gain value
     * \param chan the channel index 0 to N-1
     * \throws A uhd::runtime_error if the gain value is outside [0, 1].
     */
    virtual void set_normalized_tx_gain(double gain, size_t chan = 0) = 0;

    /*!
     * Get the TX gain value for the specified gain element.
     * For an empty name, sum across all gain elements.
     * \param name the name of the gain element
     * \param chan the channel index 0 to N-1
     * \return the gain in dB
     */
    virtual double get_tx_gain(const std::string &name, size_t chan = 0) = 0;

    //! A convenience wrapper for getting overall TX gain
    double get_tx_gain(size_t chan = 0){
        return this->get_tx_gain(ALL_GAINS, chan);
    }

    /*!
     * Return the normalized TX gain value.
     *
     * See set_normalized_rx_gain() for a discussion of normalized
     * gains.
     *
     * \param gain the normalized gain value
     * \param chan the channel index 0 to N-1
     * \returns The normalized gain (in [0, 1])
     * \throws A uhd::runtime_error if the gain value is outside [0, 1].
     */
    virtual double get_normalized_tx_gain(size_t chan = 0) = 0;

    /*!
     * Get the TX gain range for the specified gain element.
     * For an empty name, calculate the overall gain range.
     * \param name the name of the gain element
     * \param chan the channel index 0 to N-1
     * \return a gain range object
     */
    virtual gain_range_t get_tx_gain_range(const std::string &name, size_t chan = 0) = 0;

    //! A convenience wrapper for getting overall TX gain range
    gain_range_t get_tx_gain_range(size_t chan = 0){
        return this->get_tx_gain_range(ALL_GAINS, chan);
    }

    /*!
     * Get the names of the gain elements in the TX chain.
     * Gain elements are ordered from antenna to FPGA.
     * \param chan the channel index 0 to N-1
     * \return a vector of gain element names
     */
    virtual std::vector<std::string> get_tx_gain_names(size_t chan = 0) = 0;

    /*!
     * Select the TX antenna on the frontend.
     * \param ant the antenna name
     * \param chan the channel index 0 to N-1
     */
    virtual void set_tx_antenna(const std::string &ant, size_t chan = 0) = 0;

    /*!
     * Get the selected TX antenna on the frontend.
     * \param chan the channel index 0 to N-1
     * \return the antenna name
     */
    virtual std::string get_tx_antenna(size_t chan = 0) = 0;

    /*!
     * Get a list of possible TX antennas on the frontend.
     * \param chan the channel index 0 to N-1
     * \return a vector of antenna names
     */
    virtual std::vector<std::string> get_tx_antennas(size_t chan = 0) = 0;

    /*!
     * Set the TX bandwidth on the frontend.
     * \param bandwidth the bandwidth in Hz
     * \param chan the channel index 0 to N-1
     */
    virtual void set_tx_bandwidth(double bandwidth, size_t chan = 0) = 0;

    /*!
     * Get the TX bandwidth on the frontend.
     * \param chan the channel index 0 to N-1
     * \return the bandwidth in Hz
     */
    virtual double get_tx_bandwidth(size_t chan = 0) = 0;

    /*!
     * Get the range of the possible TX bandwidth settings.
     * \param chan the channel index 0 to N-1
     * \return a range of bandwidths in Hz
     */
    virtual meta_range_t get_tx_bandwidth_range(size_t chan = 0) = 0;

    /*!
     * Get the dboard interface object for the TX frontend.
     * The dboard interface gives access to GPIOs, SPI, I2C, low-speed ADC and DAC.
     * Use at your own risk!
     * \param chan the channel index 0 to N-1
     * \return the dboard interface sptr
     */
    virtual dboard_iface::sptr get_tx_dboard_iface(size_t chan = 0) = 0;

    /*!
     * Get an TX frontend sensor value.
     * \param name the name of the sensor
     * \param chan the channel index 0 to N-1
     * \return a sensor value object
     */
    virtual sensor_value_t get_tx_sensor(const std::string &name, size_t chan = 0) = 0;

    /*!
     * Get a list of possible TX frontend sensor names.
     * \param chan the channel index 0 to N-1
     * \return a vector of sensor names
     */
    virtual std::vector<std::string> get_tx_sensor_names(size_t chan = 0) = 0;

    /*!
     * Set a constant TX DC offset value.
     * The value is complex to control both I and Q.
     * \param offset the dc offset (1.0 is full-scale)
     * \param chan the channel index 0 to N-1
     */
    virtual void set_tx_dc_offset(const std::complex<double> &offset, size_t chan = ALL_CHANS) = 0;

    /*!
     * Set the TX frontend IQ imbalance correction.
     * Use this to adjust the magnitude and phase of I and Q.
     *
     * \param correction the complex correction (1.0 is full-scale)
     * \param chan the channel index 0 to N-1
     */
    virtual void set_tx_iq_balance(const std::complex<double> &correction, size_t chan = ALL_CHANS) = 0;

    /*******************************************************************
     * GPIO methods
     ******************************************************************/

    /*!
     * Enumerate gpio banks on the specified device.
     * \param mboard the motherboard index 0 to M-1
     * \return a list of string for each bank name
     */
    virtual std::vector<std::string> get_gpio_banks(const size_t mboard) = 0;

    /*!
     * Set a GPIO attribute on a particular GPIO bank.
     * Possible attribute names:
     *  - CTRL - 1 for ATR mode 0 for GPIO mode
     *  - DDR - 1 for output 0 for input
     *  - OUT - GPIO output level (not ATR mode)
     *  - ATR_0X - ATR idle state
     *  - ATR_RX - ATR receive only state
     *  - ATR_TX - ATR transmit only state
     *  - ATR_XX - ATR full duplex state
     * \param bank the name of a GPIO bank
     * \param attr the name of a GPIO attribute
     * \param value the new value for this GPIO bank
     * \param mask the bit mask to effect which pins are changed
     * \param mboard the motherboard index 0 to M-1
     */
    virtual void set_gpio_attr(const std::string &bank, const std::string &attr, const boost::uint32_t value, const boost::uint32_t mask = 0xffffffff, const size_t mboard = 0) = 0;

    /*!
     * Get a GPIO attribute on a particular GPIO bank.
     * Possible attribute names:
     *  - CTRL - 1 for ATR mode 0 for GPIO mode
     *  - DDR - 1 for output 0 for input
     *  - OUT - GPIO output level (not ATR mode)
     *  - ATR_0X - ATR idle state
     *  - ATR_RX - ATR receive only state
     *  - ATR_TX - ATR transmit only state
     *  - ATR_XX - ATR full duplex state
     *  - READBACK - readback input GPIOs
     * \param bank the name of a GPIO bank
     * \param attr the name of a GPIO attribute
     * \param mboard the motherboard index 0 to M-1
     * \return the value set for this attribute
     */
    virtual boost::uint32_t get_gpio_attr(const std::string &bank, const std::string &attr, const size_t mboard = 0) = 0;

    /*******************************************************************
<<<<<<< HEAD
     * RFNoC Methods
     ******************************************************************/

    /*! Connect a RFNOC block with block ID \p src_block to another with block ID \p dst_block.
     *
     * This will:
     * - Check if this connection is valid (IO signatures, see if types match)
     * - Configure the flow control for the blocks
     * - Configure SID for the upstream block
     * - Register the upstream block in the downstream block
     *
     */
    virtual void connect(
                const uhd::rfnoc::block_id_t &src_block,
                size_t src_block_port,
                const uhd::rfnoc::block_id_t &dst_block,
                size_t dst_block_port
    ) = 0;

    /*! Shorthand for connect().
     *
     * Defaults to using ports 0 for both source and destination.
     */
    virtual void connect(
            const uhd::rfnoc::block_id_t &src_block,
            const uhd::rfnoc::block_id_t &dst_block
    ) = 0;

    /*! Reset the channel definitions.
     *
     * This clears all previously defined channels.
     */
    virtual void clear_channels(void) = 0;

    /*! Defines a TX channel.
     *
     * \param block_id The block ID this channel will map to.
     *                 If no such block exists in the device,
     *                 a uhd::value_error is thrown.
     * \param args Arguments for this channel.
     * \param chan_idx. The channel index. If this is left out,
     *                  the next available channel is used.
     * \returns the channel index of this channel. If \p chan_idx
     *          is provided and no exception is thrown, this returns
     *          chan_idx.
     */
    virtual size_t set_tx_channel(
            const uhd::rfnoc::block_id_t &block_id,
            const uhd::device_addr_t &args = uhd::device_addr_t(),
            int chan_idx = -1
    ) = 0;

    /*! Defines an RX channel.
     *
     * \param block_id The block ID this channel will map to.
     *                 If no such block exists in the device,
     *                 a uhd::value_error is thrown.
     * \param args Arguments for this channel.
     * \param chan_idx. The channel index. If this is left out,
     *                  the next available channel is used.
     * \returns the channel index of this channel. If \p chan_idx
     *          is provided and no exception is thrown, this returns
     *          chan_idx.
     */
    virtual size_t set_rx_channel(
            const uhd::rfnoc::block_id_t &block_id,
            const uhd::device_addr_t &args = uhd::device_addr_t(),
            int chan_idx = -1
    ) = 0;

    virtual uhd::rfnoc::block_id_t get_tx_channel_id(size_t chan_idx) = 0;
    virtual uhd::rfnoc::block_id_t get_rx_channel_id(size_t chan_idx) = 0;
=======
     * Filter API methods
     ******************************************************************/

    /*!
     * Enumerate the available filters in the signal path.
     * \param search_mask
     * \parblock
     * Select only certain filter names by specifying this search mask.
     *
     * E.g. if search mask is set to "rx_frontends/A" only filter names including that string will be returned.
     * \endparblock
     * \return a vector of strings representing the selected filter names.
     */
    virtual std::vector<std::string> get_filter_names(const std::string &search_mask = "") = 0;

    /*!
     * Return the filter object for the given name.
     * \param path the name of the filter as returned from get_filter_names().
     * \return a filter_info_base::sptr.
     */
    virtual filter_info_base::sptr get_filter(const std::string &path) = 0;

    /*!
     * Write back a filter obtained by get_filter() to the signal path.
     * This filter can be a modified version of the originally returned one.
     * The information about Rx or Tx is contained in the path parameter.
     * \param path the name of the filter as returned from get_filter_names().
     * \param filter the filter_info_base::sptr of the filter object to be written
     */
    virtual void set_filter(const std::string &path, filter_info_base::sptr filter) = 0;
>>>>>>> 803bc54c

};

}}

#endif /* INCLUDED_UHD_USRP_MULTI_USRP_HPP */<|MERGE_RESOLUTION|>--- conflicted
+++ resolved
@@ -997,7 +997,39 @@
     virtual boost::uint32_t get_gpio_attr(const std::string &bank, const std::string &attr, const size_t mboard = 0) = 0;
 
     /*******************************************************************
-<<<<<<< HEAD
+     * Filter API methods
+     ******************************************************************/
+
+    /*!
+     * Enumerate the available filters in the signal path.
+     * \param search_mask
+     * \parblock
+     * Select only certain filter names by specifying this search mask.
+     *
+     * E.g. if search mask is set to "rx_frontends/A" only filter names including that string will be returned.
+     * \endparblock
+     * \return a vector of strings representing the selected filter names.
+     */
+    virtual std::vector<std::string> get_filter_names(const std::string &search_mask = "") = 0;
+
+    /*!
+     * Return the filter object for the given name.
+     * \param path the name of the filter as returned from get_filter_names().
+     * \return a filter_info_base::sptr.
+     */
+    virtual filter_info_base::sptr get_filter(const std::string &path) = 0;
+
+    /*!
+     * Write back a filter obtained by get_filter() to the signal path.
+     * This filter can be a modified version of the originally returned one.
+     * The information about Rx or Tx is contained in the path parameter.
+     * \param path the name of the filter as returned from get_filter_names().
+     * \param filter the filter_info_base::sptr of the filter object to be written
+     */
+    virtual void set_filter(const std::string &path, filter_info_base::sptr filter) = 0;
+
+
+    /*******************************************************************
      * RFNoC Methods
      ******************************************************************/
 
@@ -1070,38 +1102,6 @@
 
     virtual uhd::rfnoc::block_id_t get_tx_channel_id(size_t chan_idx) = 0;
     virtual uhd::rfnoc::block_id_t get_rx_channel_id(size_t chan_idx) = 0;
-=======
-     * Filter API methods
-     ******************************************************************/
-
-    /*!
-     * Enumerate the available filters in the signal path.
-     * \param search_mask
-     * \parblock
-     * Select only certain filter names by specifying this search mask.
-     *
-     * E.g. if search mask is set to "rx_frontends/A" only filter names including that string will be returned.
-     * \endparblock
-     * \return a vector of strings representing the selected filter names.
-     */
-    virtual std::vector<std::string> get_filter_names(const std::string &search_mask = "") = 0;
-
-    /*!
-     * Return the filter object for the given name.
-     * \param path the name of the filter as returned from get_filter_names().
-     * \return a filter_info_base::sptr.
-     */
-    virtual filter_info_base::sptr get_filter(const std::string &path) = 0;
-
-    /*!
-     * Write back a filter obtained by get_filter() to the signal path.
-     * This filter can be a modified version of the originally returned one.
-     * The information about Rx or Tx is contained in the path parameter.
-     * \param path the name of the filter as returned from get_filter_names().
-     * \param filter the filter_info_base::sptr of the filter object to be written
-     */
-    virtual void set_filter(const std::string &path, filter_info_base::sptr filter) = 0;
->>>>>>> 803bc54c
 
 };
 
