#
# Copyright 2010-2014,2016 Ettus Research LLC
# Copyright 2018 Ettus Research, a National Instruments Company
#
# SPDX-License-Identifier: GPL-3.0-or-later
#

########################################################################
include(UHDPython) #requires python for parsing
find_package(Git QUIET)

########################################################################
# Setup Version Numbers
#  - Increment major on large-scale library changes
#  - Increment API on API changes
#  - Increment ABI on ABI changes
#  - Increment patch for bugfixes and docs
#    (but use 'git' for master to represent 'ahead of the latest stable
#     release)
#  - set UHD_VERSION_DEVEL to true for master and development branches
########################################################################
set(UHD_VERSION_MAJOR 4)
set(UHD_VERSION_API   2)
set(UHD_VERSION_ABI   0)
<<<<<<< HEAD
set(UHD_VERSION_PATCH 6)
set(UHD_VERSION_DEVEL FALSE)
=======
set(UHD_VERSION_PATCH git)
set(UHD_VERSION_DEVEL TRUE)
>>>>>>> dab4ba45

########################################################################
# If we're on a development branch, we skip the patch version
########################################################################
if(DEFINED UHD_VERSION_PATCH_OVERRIDE)
    set(UHD_VERSION_DEVEL FALSE)
    set(UHD_VERSION_PATCH ${UHD_VERSION_PATCH_OVERRIDE})
endif(DEFINED UHD_VERSION_PATCH_OVERRIDE)
if(NOT DEFINED UHD_VERSION_DEVEL)
    set(UHD_VERSION_DEVEL FALSE)
endif(NOT DEFINED UHD_VERSION_DEVEL)
set(UHD_GIT_BRANCH "")
if(GIT_FOUND)
    execute_process(
        WORKING_DIRECTORY ${UHD_SOURCE_DIR}
        COMMAND ${GIT_EXECUTABLE} rev-parse --abbrev-ref HEAD
        OUTPUT_VARIABLE _git_branch OUTPUT_STRIP_TRAILING_WHITESPACE
        RESULT_VARIABLE _git_branch_result
    )
    if(_git_branch_result EQUAL 0)
        set(UHD_GIT_BRANCH ${_git_branch})
        if(UHD_GIT_BRANCH MATCHES "^UHD-")
            message(STATUS "Operating on release branch (${UHD_GIT_BRANCH}).")
	    set(UHD_VERSION_DEVEL FALSE)
        elseif(UHD_GIT_BRANCH STREQUAL "master")
            message(STATUS "Operating on master branch.")
            set(UHD_VERSION_DEVEL TRUE)
        else()
            message(STATUS "Working off of feature or development branch. Updating version number.")
            execute_process(
                COMMAND ${PYTHON_EXECUTABLE} -c "print('${_git_branch}'.replace('/', '-'))"
                OUTPUT_VARIABLE _git_safe_branch OUTPUT_STRIP_TRAILING_WHITESPACE
            )
            set(UHD_VERSION_PATCH ${_git_safe_branch})
            set(UHD_VERSION_DEVEL TRUE)
        endif()
    else()
        message(STATUS "Could not determine git branch. Probably building from tarball.")
    endif()
else(GIT_FOUND)
    message(WARNING "Could not detect git executable! Could not determine exact version of UHD!")
endif(GIT_FOUND)
if(DEFINED UHD_GIT_BRANCH_OVERRIDE)
    message(STATUS "Overriding auto-detected git branch and setting to: ${UHD_GIT_BRANCH_OVERRIDE}")
    set(UHD_GIT_BRANCH ${UHD_GIT_BRANCH_OVERRIDE})
endif(DEFINED UHD_GIT_BRANCH_OVERRIDE)

########################################################################
# Version information discovery through git log
########################################################################

#grab the git ref id for the current head
execute_process(
    WORKING_DIRECTORY ${UHD_SOURCE_DIR}
    COMMAND ${GIT_EXECUTABLE} describe --always --abbrev=8 --long
    OUTPUT_VARIABLE _git_describe OUTPUT_STRIP_TRAILING_WHITESPACE
    RESULT_VARIABLE _git_describe_result
)

#only set the build info on success
if(_git_describe_result EQUAL 0)
    if(NOT UHD_GIT_COUNT)
        execute_process(
            WORKING_DIRECTORY ${UHD_SOURCE_DIR}
            COMMAND ${PYTHON_EXECUTABLE} -c "
try:
    print('${_git_describe}'.split('-')[-2])
except IndexError:
    print('0')
"
            OUTPUT_VARIABLE UHD_GIT_COUNT OUTPUT_STRIP_TRAILING_WHITESPACE
        )
    endif()
    if(NOT UHD_GIT_HASH)
        execute_process(
            WORKING_DIRECTORY ${UHD_SOURCE_DIR}
            COMMAND ${PYTHON_EXECUTABLE} -c "
try:
    print('${_git_describe}'.split('-')[-1])
except IndexError:
    print('unknown')
"
             OUTPUT_VARIABLE UHD_GIT_HASH OUTPUT_STRIP_TRAILING_WHITESPACE
        )
    endif()
endif()

## Set default values if all fails. Make sure they're identical to the ones above.
if(NOT UHD_GIT_COUNT)
    set(UHD_GIT_COUNT "0")
endif()

if(NOT UHD_GIT_HASH)
    set(UHD_GIT_HASH "unknown")
endif()

if(UHD_RELEASE_MODE)
    set(UHD_GIT_HASH ${UHD_RELEASE_MODE})

    #Ignore UHD_GIT_COUNT in UHD_VERSION if the string 'release' is in UHD_RELEASE_MODE
    execute_process(
        WORKING_DIRECTORY ${UHD_SOURCE_DIR}
        COMMAND ${PYTHON_EXECUTABLE} -c "print ('release' in '${UHD_RELEASE_MODE}') or ('rc' in '${UHD_RELEASE_MODE}')"
        OUTPUT_VARIABLE TRIM_UHD_VERSION OUTPUT_STRIP_TRAILING_WHITESPACE
    )
endif()


########################################################################
# Define the derived version variables:
if(DEFINED UHD_VERSION)
    set(UHD_VERSION "${UHD_VERSION}" CACHE STRING "Set UHD_VERSION to a custom value")
elseif(TRIM_UHD_VERSION STREQUAL "True")
    set(UHD_VERSION "${UHD_VERSION_MAJOR}.${UHD_VERSION_API}.${UHD_VERSION_ABI}.${UHD_VERSION_PATCH}-${UHD_GIT_HASH}")
else()
    set(UHD_VERSION "${UHD_VERSION_MAJOR}.${UHD_VERSION_API}.${UHD_VERSION_ABI}.${UHD_VERSION_PATCH}-${UHD_GIT_COUNT}-${UHD_GIT_HASH}")
endif()
if(DEFINED UHD_ABI_VERSION)
    set(UHD_ABI_VERSION "${UHD_ABI_VERSION}"
        CACHE STRING "Set UHD_ABI_VERSION to a custom value")
else()
    set(UHD_ABI_VERSION "${UHD_VERSION_MAJOR}.${UHD_VERSION_API}.${UHD_VERSION_ABI}")
endif()

set(UHD_COMPONENT "UHD")<|MERGE_RESOLUTION|>--- conflicted
+++ resolved
@@ -15,20 +15,13 @@
 #  - Increment API on API changes
 #  - Increment ABI on ABI changes
 #  - Increment patch for bugfixes and docs
-#    (but use 'git' for master to represent 'ahead of the latest stable
-#     release)
 #  - set UHD_VERSION_DEVEL to true for master and development branches
 ########################################################################
 set(UHD_VERSION_MAJOR 4)
 set(UHD_VERSION_API   2)
 set(UHD_VERSION_ABI   0)
-<<<<<<< HEAD
-set(UHD_VERSION_PATCH 6)
-set(UHD_VERSION_DEVEL FALSE)
-=======
 set(UHD_VERSION_PATCH git)
 set(UHD_VERSION_DEVEL TRUE)
->>>>>>> dab4ba45
 
 ########################################################################
 # If we're on a development branch, we skip the patch version
