//
// Copyright 2013-2016 Ettus Research LLC
// Copyright 2018 Ettus Research, a National Instruments Company
//
// SPDX-License-Identifier: GPL-3.0-or-later
//

#include "x300_impl.hpp"
#include "x300_lvbitx.hpp"
#include "x310_lvbitx.hpp"
#include "x300_mb_eeprom_iface.hpp"
#include <uhdlib/usrp/common/apply_corrections.hpp>
#include <uhd/utils/static.hpp>
#include <uhd/utils/log.hpp>
#include <uhd/utils/paths.hpp>
#include <uhd/utils/safe_call.hpp>
#include <uhd/usrp/subdev_spec.hpp>
#include <uhd/transport/if_addrs.hpp>
#include <uhd/transport/udp_zero_copy.hpp>
#include <uhd/transport/udp_constants.hpp>
#include <uhd/transport/zero_copy_recv_offload.hpp>
#include <uhd/transport/nirio_zero_copy.hpp>
#include <uhd/transport/nirio/niusrprio_session.h>
#include <uhd/utils/platform.hpp>
#include <uhd/types/sid.hpp>
#include <uhd/utils/math.hpp>

#include <boost/algorithm/string.hpp>
#include <boost/asio.hpp>
#include <boost/bind.hpp>
#include <boost/make_shared.hpp>
#include <boost/functional/hash.hpp>
#include <boost/assign/list_of.hpp>
#include <fstream>

#define NIUSRPRIO_DEFAULT_RPC_PORT "5444"

#define X300_REV(x) ((x) - "A" + 1)

using namespace uhd;
using namespace uhd::usrp;
using namespace uhd::rfnoc;
using namespace uhd::transport;
using namespace uhd::niusrprio;
using namespace uhd::usrp::gpio_atr;
using namespace uhd::usrp::x300;
namespace asio = boost::asio;

static std::string get_fpga_option(wb_iface::sptr zpu_ctrl) {
    //Possible options:
    //1G  = {0:1G, 1:1G} w/ DRAM, HG  = {0:1G, 1:10G} w/ DRAM, XG  = {0:10G, 1:10G} w/ DRAM
    //HA  = {0:1G, 1:Aurora} w/ DRAM, XA  = {0:10G, 1:Aurora} w/ DRAM

    std::string option;
    uint32_t sfp0_type = zpu_ctrl->peek32(SR_ADDR(SET0_BASE, ZPU_RB_SFP0_TYPE));
    uint32_t sfp1_type = zpu_ctrl->peek32(SR_ADDR(SET0_BASE, ZPU_RB_SFP1_TYPE));

    if (sfp0_type == RB_SFP_1G_ETH  and sfp1_type == RB_SFP_1G_ETH) {
        option = "1G";
    } else if (sfp0_type == RB_SFP_1G_ETH  and sfp1_type == RB_SFP_10G_ETH) {
        option = "HG";
    } else if (sfp0_type == RB_SFP_10G_ETH  and sfp1_type == RB_SFP_10G_ETH) {
        option = "XG";
    } else if (sfp0_type == RB_SFP_1G_ETH  and sfp1_type == RB_SFP_AURORA) {
        option = "HA";
    } else if (sfp0_type == RB_SFP_10G_ETH  and sfp1_type == RB_SFP_AURORA) {
        option = "XA";
    } else {
        option = "HG";  //Default
    }
    return option;
}

/***********************************************************************
 * Discovery over the udp and pcie transport
 **********************************************************************/

//@TODO: Refactor the find functions to collapse common code for ethernet and PCIe
static device_addrs_t x300_find_with_addr(const device_addr_t &hint)
{
    udp_simple::sptr comm = udp_simple::make_broadcast(
        hint["addr"], BOOST_STRINGIZE(X300_FW_COMMS_UDP_PORT));

    //load request struct
    x300_fw_comms_t request = x300_fw_comms_t();
    request.flags = uhd::htonx<uint32_t>(X300_FW_COMMS_FLAGS_ACK);
    request.sequence = uhd::htonx<uint32_t>(std::rand());

    //send request
    comm->send(asio::buffer(&request, sizeof(request)));

    //loop for replies until timeout
    device_addrs_t addrs;
    while (true)
    {
        char buff[X300_FW_COMMS_MTU] = {};
        const size_t nbytes = comm->recv(asio::buffer(buff), 0.050);
        if (nbytes == 0) break;
        const x300_fw_comms_t *reply = (const x300_fw_comms_t *)buff;
        if (request.flags != reply->flags) continue;
        if (request.sequence != reply->sequence) continue;
        device_addr_t new_addr;
        new_addr["type"] = "x300";
        new_addr["addr"] = comm->get_recv_addr();

        //Attempt to read the name from the EEPROM and perform filtering.
        //This operation can throw due to compatibility mismatch.
        try
        {
            wb_iface::sptr zpu_ctrl = x300_make_ctrl_iface_enet(
                udp_simple::make_connected(new_addr["addr"],
                    BOOST_STRINGIZE(X300_FW_COMMS_UDP_PORT)),
                false /* Suppress timeout errors */
            );

            new_addr["fpga"] = get_fpga_option(zpu_ctrl);

            i2c_core_100_wb32::sptr zpu_i2c = i2c_core_100_wb32::make(zpu_ctrl, I2C1_BASE);
            x300_mb_eeprom_iface::sptr eeprom_iface = x300_mb_eeprom_iface::make(zpu_ctrl, zpu_i2c);
            const mboard_eeprom_t mb_eeprom =
                x300_impl::get_mb_eeprom(eeprom_iface);
            if (mb_eeprom.size() == 0 or x300_impl::claim_status(zpu_ctrl) == x300_impl::CLAIMED_BY_OTHER)
            {
                // Skip device claimed by another process
                continue;
            }
            new_addr["name"] = mb_eeprom["name"];
            new_addr["serial"] = mb_eeprom["serial"];
            switch (x300_impl::get_mb_type_from_eeprom(mb_eeprom)) {
                case x300_impl::USRP_X300_MB:
                    new_addr["product"] = "X300";
                    break;
                case x300_impl::USRP_X310_MB:
                    new_addr["product"] = "X310";
                    break;
                default:
                    break;
            }
        }
        catch(const std::exception &)
        {
            //set these values as empty string so the device may still be found
            //and the filter's below can still operate on the discovered device
            new_addr["name"] = "";
            new_addr["serial"] = "";
        }
        //filter the discovered device below by matching optional keys
        if (
            (not hint.has_key("name")    or hint["name"]    == new_addr["name"]) and
            (not hint.has_key("serial")  or hint["serial"]  == new_addr["serial"]) and
            (not hint.has_key("product") or hint["product"] == new_addr["product"])
        ){
            addrs.push_back(new_addr);
        }
    }

    return addrs;
}

//We need a zpu xport registry to ensure synchronization between the static finder method
//and the instances of the x300_impl class.
typedef uhd::dict< std::string, boost::weak_ptr<wb_iface> > pcie_zpu_iface_registry_t;
UHD_SINGLETON_FCN(pcie_zpu_iface_registry_t, get_pcie_zpu_iface_registry)
static boost::mutex pcie_zpu_iface_registry_mutex;

static device_addrs_t x300_find_pcie(const device_addr_t &hint, bool explicit_query)
{
    std::string rpc_port_name(NIUSRPRIO_DEFAULT_RPC_PORT);
    if (hint.has_key("niusrpriorpc_port")) {
        rpc_port_name = hint["niusrpriorpc_port"];
    }

    device_addrs_t addrs;
    niusrprio_session::device_info_vtr dev_info_vtr;
    nirio_status status = niusrprio_session::enumerate(rpc_port_name, dev_info_vtr);
    if (explicit_query) nirio_status_to_exception(status, "x300_find_pcie: Error enumerating NI-RIO devices.");

    for(niusrprio_session::device_info &dev_info:  dev_info_vtr)
    {
        device_addr_t new_addr;
        new_addr["type"] = "x300";
        new_addr["resource"] = dev_info.resource_name;
        std::string resource_d(dev_info.resource_name);
        boost::to_upper(resource_d);

        switch (x300_impl::get_mb_type_from_pcie(resource_d, rpc_port_name)) {
            case x300_impl::USRP_X300_MB:
                new_addr["product"] = "X300";
                break;
            case x300_impl::USRP_X310_MB:
                new_addr["product"] = "X310";
                break;
            default:
                continue;
        }

        niriok_proxy::sptr kernel_proxy = niriok_proxy::make_and_open(dev_info.interface_path);

        //Attempt to read the name from the EEPROM and perform filtering.
        //This operation can throw due to compatibility mismatch.
        try
        {
            //This block could throw an exception if the user is switching to using UHD
            //after LabVIEW FPGA. In that case, skip reading the name and serial and pick
            //a default FPGA flavor. During make, a new image will be loaded and everything
            //will be OK

            wb_iface::sptr zpu_ctrl;

            //Hold on to the registry mutex as long as zpu_ctrl is alive
            //to prevent any use by different threads while enumerating
            boost::mutex::scoped_lock(pcie_zpu_iface_registry_mutex);

            if (get_pcie_zpu_iface_registry().has_key(resource_d)) {
                zpu_ctrl = get_pcie_zpu_iface_registry()[resource_d].lock();
            } else {
                zpu_ctrl = x300_make_ctrl_iface_pcie(kernel_proxy, false /* suppress timeout errors */);
                //We don't put this zpu_ctrl in the registry because we need
                //a persistent niriok_proxy associated with the object
            }

            //Attempt to autodetect the FPGA type
            if (not hint.has_key("fpga")) {
                new_addr["fpga"] = get_fpga_option(zpu_ctrl);
            }

            i2c_core_100_wb32::sptr zpu_i2c = i2c_core_100_wb32::make(zpu_ctrl, I2C1_BASE);
            x300_mb_eeprom_iface::sptr eeprom_iface = x300_mb_eeprom_iface::make(zpu_ctrl, zpu_i2c);
            const mboard_eeprom_t mb_eeprom =
                x300_impl::get_mb_eeprom(eeprom_iface);
            if (mb_eeprom.size() == 0 or x300_impl::claim_status(zpu_ctrl) == x300_impl::CLAIMED_BY_OTHER)
            {
                // Skip device claimed by another process
                continue;
            }
            new_addr["name"] = mb_eeprom["name"];
            new_addr["serial"] = mb_eeprom["serial"];
        }
        catch(const std::exception &)
        {
            //set these values as empty string so the device may still be found
            //and the filter's below can still operate on the discovered device
            if (not hint.has_key("fpga")) {
                new_addr["fpga"] = "HG";
            }
            new_addr["name"] = "";
            new_addr["serial"] = "";
        }

        //filter the discovered device below by matching optional keys
        std::string resource_i = hint.has_key("resource") ? hint["resource"] : "";
        boost::to_upper(resource_i);

        if (
            (not hint.has_key("resource") or resource_i     == resource_d) and
            (not hint.has_key("name")     or hint["name"]   == new_addr["name"]) and
            (not hint.has_key("serial")   or hint["serial"] == new_addr["serial"]) and
            (not hint.has_key("product") or hint["product"] == new_addr["product"])
        ){
            addrs.push_back(new_addr);
        }
    }
    return addrs;
}

device_addrs_t x300_find(const device_addr_t &hint_)
{
    //handle the multi-device discovery
    device_addrs_t hints = separate_device_addr(hint_);
    if (hints.size() > 1)
    {
        device_addrs_t found_devices;
        std::string error_msg;
        for(const device_addr_t &hint_i:  hints)
        {
            device_addrs_t found_devices_i = x300_find(hint_i);
            if (found_devices_i.size() != 1) error_msg += str(boost::format(
                "Could not resolve device hint \"%s\" to a single device."
            ) % hint_i.to_string());
            else found_devices.push_back(found_devices_i[0]);
        }
        if (found_devices.empty()) return device_addrs_t();
        if (not error_msg.empty()) throw uhd::value_error(error_msg);

        return device_addrs_t(1, combine_device_addrs(found_devices));
    }

    //initialize the hint for a single device case
    UHD_ASSERT_THROW(hints.size() <= 1);
    hints.resize(1); //in case it was empty
    device_addr_t hint = hints[0];
    device_addrs_t addrs;
    if (hint.has_key("type") and hint["type"] != "x300") return addrs;


    //use the address given
    if (hint.has_key("addr"))
    {
        device_addrs_t reply_addrs;
        try
        {
            reply_addrs = x300_find_with_addr(hint);
        }
        catch(const std::exception &ex)
        {
            UHD_LOGGER_ERROR("X300") << "X300 Network discovery error " << ex.what() ;
        }
        catch(...)
        {
            UHD_LOGGER_ERROR("X300") << "X300 Network discovery unknown error " ;
        }
        return reply_addrs;
    }

    if (!hint.has_key("resource"))
    {
        //otherwise, no address was specified, send a broadcast on each interface
        for(const if_addrs_t &if_addrs:  get_if_addrs())
        {
            //avoid the loopback device
            if (if_addrs.inet == asio::ip::address_v4::loopback().to_string()) continue;

            //create a new hint with this broadcast address
            device_addr_t new_hint = hint;
            new_hint["addr"] = if_addrs.bcast;

            //call discover with the new hint and append results
            device_addrs_t new_addrs = x300_find(new_hint);
            //if we are looking for a serial, only add the one device with a matching serial
            if (hint.has_key("serial")) {
                bool found_serial = false; //signal to break out of the interface loop
                for (device_addrs_t::iterator new_addr_it=new_addrs.begin(); new_addr_it != new_addrs.end(); new_addr_it++) {
                    if ((*new_addr_it)["serial"] == hint["serial"]) {
                        addrs.insert(addrs.begin(), *new_addr_it);
                        found_serial = true;
                        break;
                    }
                }
                if (found_serial) break;
            } else {
                // Otherwise, add all devices we find
                addrs.insert(addrs.begin(), new_addrs.begin(), new_addrs.end());
            }
        }
    }

    device_addrs_t pcie_addrs = x300_find_pcie(hint, hint.has_key("resource"));
    if (not pcie_addrs.empty()) addrs.insert(addrs.end(), pcie_addrs.begin(), pcie_addrs.end());

    return addrs;
}

/***********************************************************************
 * Make
 **********************************************************************/
static device::sptr x300_make(const device_addr_t &device_addr)
{
    return device::sptr(new x300_impl(device_addr));
}

UHD_STATIC_BLOCK(register_x300_device)
{
    device::register_device(&x300_find, &x300_make, device::USRP);
}

static void x300_load_fw(wb_iface::sptr fw_reg_ctrl, const std::string &file_name)
{
    UHD_LOGGER_INFO("X300") << "Loading firmware " << file_name;

    //load file into memory
    std::ifstream fw_file(file_name.c_str());
    uint32_t fw_file_buff[X300_FW_NUM_BYTES/sizeof(uint32_t)];
    fw_file.read((char *)fw_file_buff, sizeof(fw_file_buff));
    fw_file.close();

    //Poke the fw words into the WB boot loader
    fw_reg_ctrl->poke32(SR_ADDR(BOOT_LDR_BASE, BL_ADDRESS), 0);
    for (size_t i = 0; i < X300_FW_NUM_BYTES; i+=sizeof(uint32_t))
    {
        //@TODO: FIXME: Since x300_ctrl_iface acks each write and traps exceptions, the first try for the last word
        //              written will print an error because it triggers a FW reload and fails to reply.
        fw_reg_ctrl->poke32(SR_ADDR(BOOT_LDR_BASE, BL_DATA), uhd::byteswap(fw_file_buff[i/sizeof(uint32_t)]));
    }

    //Wait for fimrware to reboot. 3s is an upper bound
    boost::this_thread::sleep(boost::posix_time::milliseconds(3000));
    UHD_LOGGER_INFO("X300") << "Firmware loaded!" ;
}

x300_impl::x300_impl(const uhd::device_addr_t &dev_addr)
    : device3_impl()
    , _sid_framer(0)
{
    UHD_LOGGER_INFO("X300") << "X300 initialization sequence...";
    _ignore_cal_file = dev_addr.has_key("ignore-cal-file");
    _tree->create<std::string>("/name").set("X-Series Device");

    const device_addrs_t device_args = separate_device_addr(dev_addr);
    _mb.resize(device_args.size());

    // Serialize the initialization process
    if (dev_addr.has_key("serialize_init") or device_args.size() == 1) {
        for (size_t i = 0; i < device_args.size(); i++)
        {
            this->setup_mb(i, device_args[i]);
        }
        return;
    }


    // Initialize groups of USRPs in parallel
    size_t total_usrps = device_args.size();
    size_t num_usrps   = 0;
    while (num_usrps < total_usrps)
    {
        size_t init_usrps = std::min(total_usrps - num_usrps, X300_MAX_INIT_THREADS);
        boost::thread_group setup_threads;
        for (size_t i = 0; i < init_usrps; i++)
        {
            size_t index = num_usrps + i;
            setup_threads.create_thread(
                boost::bind(&x300_impl::setup_mb, this, index, device_args[index])
            );
        }
        setup_threads.join_all();
        num_usrps += init_usrps;
    }

}

void x300_impl::mboard_members_t::discover_eth(
        const mboard_eeprom_t mb_eeprom,
        const std::vector<std::string> &ip_addrs)
{
    // Clear any previous addresses added
    eth_conns.clear();

    // Index the MB EEPROM addresses
    std::vector<std::string> mb_eeprom_addrs;
    const size_t num_mb_eeprom_addrs = 4;
    for (size_t i = 0; i < num_mb_eeprom_addrs; i++) {
        const std::string key = "ip-addr" + boost::to_string(i);

        // Show a warning if there exists duplicate addresses in the mboard eeprom
        if (std::find(mb_eeprom_addrs.begin(), mb_eeprom_addrs.end(), mb_eeprom[key]) != mb_eeprom_addrs.end()) {
            UHD_LOGGER_WARNING("X300") << str(boost::format(
                "Duplicate IP address %s found in mboard EEPROM. "
                "Device may not function properly. View and reprogram the values "
                "using the usrp_burn_mb_eeprom utility.") % mb_eeprom[key]);
        }
        mb_eeprom_addrs.push_back(mb_eeprom[key]);
    }

    for(const std::string& addr:  ip_addrs) {
        x300_eth_conn_t conn_iface;
        conn_iface.addr = addr;
        conn_iface.type = X300_IFACE_NONE;

        // Decide from the mboard eeprom what IP corresponds
        // to an interface
        for (size_t i = 0; i < mb_eeprom_addrs.size(); i++) {
            if (addr == mb_eeprom_addrs[i]) {
                // Choose the interface based on the index parity
                if (i % 2 == 0) {
                    conn_iface.type = X300_IFACE_ETH0;
                } else {
                    conn_iface.type = X300_IFACE_ETH1;
                }
                break;
            }
        }

        // Check default IP addresses if we couldn't
        // determine the IP from the mboard eeprom
        if (conn_iface.type == X300_IFACE_NONE) {
            UHD_LOGGER_WARNING("X300") << str(boost::format(
                "Address %s not found in mboard EEPROM. Address may be wrong or "
                "the EEPROM may be corrupt. Attempting to continue with default "
                "IP addresses.") % conn_iface.addr
            );

            if (addr == boost::asio::ip::address_v4(
                uint32_t(X300_DEFAULT_IP_ETH0_1G)).to_string()) {
                conn_iface.type = X300_IFACE_ETH0;
            } else if (addr == boost::asio::ip::address_v4(
                uint32_t(X300_DEFAULT_IP_ETH1_1G)).to_string()) {
                conn_iface.type = X300_IFACE_ETH1;
            } else if (addr == boost::asio::ip::address_v4(
                uint32_t(X300_DEFAULT_IP_ETH0_10G)).to_string()) {
                conn_iface.type = X300_IFACE_ETH0;
            } else if (addr == boost::asio::ip::address_v4(
                uint32_t(X300_DEFAULT_IP_ETH1_10G)).to_string()) {
                conn_iface.type = X300_IFACE_ETH1;
            } else {
                throw uhd::assertion_error(str(boost::format(
                    "X300 Initialization Error: Failed to match address %s with "
                    "any addresses for the device. Please check the address.")
                    % conn_iface.addr
                ));
            }
        }

        // Save to a vector of connections
        if (conn_iface.type != X300_IFACE_NONE) {
            // Check the address before we add it
            try
            {
                wb_iface::sptr zpu_ctrl = x300_make_ctrl_iface_enet(
                    udp_simple::make_connected(conn_iface.addr,
                        BOOST_STRINGIZE(X300_FW_COMMS_UDP_PORT)),
                    false /* Suppress timeout errors */
                );

                // Peek the ZPU ctrl to make sure this connection works
                zpu_ctrl->peek32(0);
            }

            // If the address does not work, throw an error
            catch(std::exception &)
            {
                throw uhd::io_error(str(boost::format(
                    "X300 Initialization Error: Invalid address %s")
                    % conn_iface.addr));
            }
            eth_conns.push_back(conn_iface);
        }
    }

    if (eth_conns.size() == 0)
        throw uhd::assertion_error("X300 Initialization Error: No ethernet interfaces specified.");
}

void x300_impl::setup_mb(const size_t mb_i, const uhd::device_addr_t &dev_addr)
{
    const fs_path mb_path = fs_path("/mboards") / mb_i;
    mboard_members_t &mb = _mb[mb_i];
    mb.initialization_done = false;

    const std::string thread_id(
        boost::lexical_cast<std::string>(boost::this_thread::get_id())
    );
    const std::string thread_msg(
        "Thread ID " + thread_id + " for motherboard "
        + std::to_string(mb_i)
    );

    std::vector<std::string> eth_addrs;
    // Not choosing eth0 based on resource might cause user issues
    std::string eth0_addr = dev_addr.has_key("resource") ? dev_addr["resource"] : dev_addr["addr"];
    eth_addrs.push_back(eth0_addr);

    mb.next_src_addr = 0;   //Host source address for blocks
    mb.next_tx_src_addr = 0;
    mb.next_rx_src_addr = 0;
    if (dev_addr.has_key("second_addr")) {
        std::string eth1_addr = dev_addr["second_addr"];

        // Ensure we do not have duplicate addresses
        if (eth1_addr != eth0_addr)
            eth_addrs.push_back(eth1_addr);
    }

    // Initially store the first address provided to setup communication
    // Once we read the eeprom, we use it to map IP to its interface
    x300_eth_conn_t init;
    init.addr = eth_addrs[0];
    mb.eth_conns.push_back(init);

    mb.xport_path = dev_addr.has_key("resource") ? "nirio" : "eth";
    mb.if_pkt_is_big_endian = mb.xport_path != "nirio";

    if (mb.xport_path == "nirio")
    {
        nirio_status status = 0;

        std::string rpc_port_name(NIUSRPRIO_DEFAULT_RPC_PORT);
        if (dev_addr.has_key("niusrpriorpc_port")) {
            rpc_port_name = dev_addr["niusrpriorpc_port"];
        }
        UHD_LOGGER_INFO("X300") << boost::format("Connecting to niusrpriorpc at localhost:%s...") % rpc_port_name;

        //Instantiate the correct lvbitx object
        nifpga_lvbitx::sptr lvbitx;
        switch (get_mb_type_from_pcie(dev_addr["resource"], rpc_port_name)) {
            case USRP_X300_MB:
                lvbitx.reset(new x300_lvbitx(dev_addr["fpga"]));
                break;
            case USRP_X310_MB:
                lvbitx.reset(new x310_lvbitx(dev_addr["fpga"]));
                break;
            default:
                nirio_status_to_exception(status, "Motherboard detection error. Please ensure that you \
                    have a valid USRP X3x0, NI USRP-294xR or NI USRP-295xR device and that all the device \
                    drivers have loaded successfully.");
        }
        //Load the lvbitx onto the device
        UHD_LOGGER_INFO("X300") << boost::format("Using LVBITX bitfile %s...") % lvbitx->get_bitfile_path();
        mb.rio_fpga_interface.reset(new niusrprio_session(dev_addr["resource"], rpc_port_name));
        nirio_status_chain(mb.rio_fpga_interface->open(lvbitx, dev_addr.has_key("download-fpga")), status);
        nirio_status_to_exception(status, "x300_impl: Could not initialize RIO session.");

        //Tell the quirks object which FIFOs carry TX stream data
        const uint32_t tx_data_fifos[2] = {X300_RADIO_DEST_PREFIX_TX, X300_RADIO_DEST_PREFIX_TX + 3};
        mb.rio_fpga_interface->get_kernel_proxy()->get_rio_quirks().register_tx_streams(tx_data_fifos, 2);

        _tree->create<size_t>(mb_path / "mtu/recv").set(X300_PCIE_RX_DATA_FRAME_SIZE);
        _tree->create<size_t>(mb_path / "mtu/send").set(X300_PCIE_TX_DATA_FRAME_SIZE);
        _tree->create<double>(mb_path / "link_max_rate").set(X300_MAX_RATE_PCIE);
    }

    for(const std::string &key:  dev_addr.keys())
    {
        if (key.find("recv") != std::string::npos) mb.recv_args[key] = dev_addr[key];
        if (key.find("send") != std::string::npos) mb.send_args[key] = dev_addr[key];
    }

    if (mb.xport_path == "eth" ) {
        /* This is an ETH connection. Figure out what the maximum supported frame
         * size is for the transport in the up and down directions. The frame size
         * depends on the host PIC's NIC's MTU settings. To determine the frame size,
         * we test for support up to an expected "ceiling". If the user
         * specified a frame size, we use that frame size as the ceiling. If no
         * frame size was specified, we use the maximum UHD frame size.
         *
         * To optimize performance, the frame size should be greater than or equal
         * to the frame size that UHD uses so that frames don't get split across
         * multiple transmission units - this is why the limits passed into the
         * 'determine_max_frame_size' function are actually frame sizes. */
        frame_size_t req_max_frame_size;
        req_max_frame_size.recv_frame_size = (mb.recv_args.has_key("recv_frame_size")) \
            ? boost::lexical_cast<size_t>(mb.recv_args["recv_frame_size"]) \
            : X300_10GE_DATA_FRAME_MAX_SIZE;
        req_max_frame_size.send_frame_size = (mb.send_args.has_key("send_frame_size")) \
            ? boost::lexical_cast<size_t>(mb.send_args["send_frame_size"]) \
            : X300_10GE_DATA_FRAME_MAX_SIZE;

        #if defined UHD_PLATFORM_LINUX
            const std::string mtu_tool("ip link");
        #elif defined UHD_PLATFORM_WIN32
            const std::string mtu_tool("netsh");
        #else
            const std::string mtu_tool("ifconfig");
        #endif

        // Detect the frame size on the path to the USRP
        try {
            frame_size_t pri_frame_sizes = determine_max_frame_size(
                eth_addrs.at(0), req_max_frame_size
            );

            _max_frame_sizes = pri_frame_sizes;
            if (eth_addrs.size() > 1) {
                frame_size_t sec_frame_sizes = determine_max_frame_size(
                    eth_addrs.at(1), req_max_frame_size
                );

                // Choose the minimum of the max frame sizes
                // to ensure we don't exceed any one of the links' MTU
                _max_frame_sizes.recv_frame_size = std::min(
                    pri_frame_sizes.recv_frame_size,
                    sec_frame_sizes.recv_frame_size
                );

                _max_frame_sizes.send_frame_size = std::min(
                    pri_frame_sizes.send_frame_size,
                    sec_frame_sizes.send_frame_size
                );
            }
        } catch(std::exception &e) {
            UHD_LOGGER_ERROR("X300") << e.what() ;
        }

        if ((mb.recv_args.has_key("recv_frame_size"))
                && (req_max_frame_size.recv_frame_size > _max_frame_sizes.recv_frame_size)) {
            UHD_LOGGER_WARNING("X300")
                << boost::format("You requested a receive frame size of (%lu) but your NIC's max frame size is (%lu).")
                % req_max_frame_size.recv_frame_size
                % _max_frame_sizes.recv_frame_size
                << boost::format("Please verify your NIC's MTU setting using '%s' or set the recv_frame_size argument appropriately.")
                % mtu_tool
                << "UHD will use the auto-detected max frame size for this connection."
            ;
        }

        if ((mb.recv_args.has_key("send_frame_size"))
                && (req_max_frame_size.send_frame_size > _max_frame_sizes.send_frame_size)) {
            UHD_LOGGER_WARNING("X300")
                << boost::format("You requested a send frame size of (%lu) but your NIC's max frame size is (%lu).")
                % req_max_frame_size.send_frame_size
                % _max_frame_sizes.send_frame_size
                << boost::format("Please verify your NIC's MTU setting using '%s' or set the send_frame_size argument appropriately.")
                % mtu_tool
                << "UHD will use the auto-detected max frame size for this connection."
            ;
        }

        _tree->create<size_t>(mb_path / "mtu/recv").set(_max_frame_sizes.recv_frame_size);
        _tree->create<size_t>(mb_path / "mtu/send").set(std::min(_max_frame_sizes.send_frame_size, X300_ETH_DATA_FRAME_MAX_TX_SIZE));
        _tree->create<double>(mb_path / "link_max_rate").set(X300_MAX_RATE_10GIGE);
    }

    //create basic communication
    UHD_LOGGER_DEBUG("X300") << "Setting up basic communication...";
    if (mb.xport_path == "nirio") {
        boost::mutex::scoped_lock(pcie_zpu_iface_registry_mutex);
        if (get_pcie_zpu_iface_registry().has_key(mb.get_pri_eth().addr)) {
            throw uhd::assertion_error("Someone else has a ZPU transport to the device open. Internal error!");
        } else {
            mb.zpu_ctrl = x300_make_ctrl_iface_pcie(mb.rio_fpga_interface->get_kernel_proxy());
            get_pcie_zpu_iface_registry()[mb.get_pri_eth().addr] = boost::weak_ptr<wb_iface>(mb.zpu_ctrl);
        }
    } else {
        mb.zpu_ctrl = x300_make_ctrl_iface_enet(udp_simple::make_connected(
                    mb.get_pri_eth().addr, BOOST_STRINGIZE(X300_FW_COMMS_UDP_PORT)));
    }

    // Claim device
    if (not try_to_claim(mb.zpu_ctrl)) {
        throw uhd::runtime_error("Failed to claim device");
    }
    mb.claimer_task = uhd::task::make(boost::bind(&x300_impl::claimer_loop, this, mb.zpu_ctrl), "x300_claimer");

    //extract the FW path for the X300
    //and live load fw over ethernet link
    if (dev_addr.has_key("fw"))
    {
        const std::string x300_fw_image = find_image_path(
            dev_addr.has_key("fw")? dev_addr["fw"] : X300_FW_FILE_NAME
        );
        x300_load_fw(mb.zpu_ctrl, x300_fw_image);
    }

    //check compat numbers
    //check fpga compat before fw compat because the fw is a subset of the fpga image
    this->check_fpga_compat(mb_path, mb);
    this->check_fw_compat(mb_path, mb.zpu_ctrl);

    mb.fw_regmap = boost::make_shared<fw_regmap_t>();
    mb.fw_regmap->initialize(*mb.zpu_ctrl.get(), true);

    //store which FPGA image is loaded
    mb.loaded_fpga_image = get_fpga_option(mb.zpu_ctrl);

    //low speed perif access
    mb.zpu_spi = spi_core_3000::make(mb.zpu_ctrl, SR_ADDR(SET0_BASE, ZPU_SR_SPI),
            SR_ADDR(SET0_BASE, ZPU_RB_SPI));
    mb.zpu_i2c = i2c_core_100_wb32::make(mb.zpu_ctrl, I2C1_BASE);
    mb.zpu_i2c->set_clock_rate(X300_BUS_CLOCK_RATE/2);

    ////////////////////////////////////////////////////////////////////
    // print network routes mapping
    ////////////////////////////////////////////////////////////////////
    /*
    const uint32_t routes_addr = mb.zpu_ctrl->peek32(SR_ADDR(X300_FW_SHMEM_BASE, X300_FW_SHMEM_ROUTE_MAP_ADDR));
    const uint32_t routes_len = mb.zpu_ctrl->peek32(SR_ADDR(X300_FW_SHMEM_BASE, X300_FW_SHMEM_ROUTE_MAP_LEN));
    UHD_VAR(routes_len);
    for (size_t i = 0; i < routes_len; i+=1)
    {
        const uint32_t node_addr = mb.zpu_ctrl->peek32(SR_ADDR(routes_addr, i*2+0));
        const uint32_t nbor_addr = mb.zpu_ctrl->peek32(SR_ADDR(routes_addr, i*2+1));
        if (node_addr != 0 and nbor_addr != 0)
        {
            UHD_LOGGER_INFO("X300") << boost::format("%u: %s -> %s")
                % i
                % asio::ip::address_v4(node_addr).to_string()
                % asio::ip::address_v4(nbor_addr).to_string();
        }
    }
    */

    ////////////////////////////////////////////////////////////////////
    // setup the mboard eeprom
    ////////////////////////////////////////////////////////////////////
    UHD_LOGGER_DEBUG("X300") << "Loading values from EEPROM...";
    x300_mb_eeprom_iface::sptr eeprom16 = x300_mb_eeprom_iface::make(mb.zpu_ctrl, mb.zpu_i2c);
    if (dev_addr.has_key("blank_eeprom")) {
        UHD_LOGGER_WARNING("X300") << "Obliterating the motherboard EEPROM...";
        eeprom16->write_eeprom(0x50, 0, byte_vector_t(256, 0xff));
    }

    const mboard_eeprom_t mb_eeprom = get_mb_eeprom(eeprom16);
    _tree->create<mboard_eeprom_t>(mb_path / "eeprom")
        // Initialize the property with a current copy of the EEPROM contents
        .set(mb_eeprom)
        // Whenever this property is written, update the chip
        .add_coerced_subscriber(
            [this, eeprom16](const mboard_eeprom_t &mb_eeprom){
                this->set_mb_eeprom(eeprom16, mb_eeprom);
            }
        )
    ;

    bool recover_mb_eeprom = dev_addr.has_key("recover_mb_eeprom");
    if (recover_mb_eeprom) {
        UHD_LOGGER_WARNING("X300") << "UHD is operating in EEPROM Recovery Mode which disables hardware version "
                            "checks.\nOperating in this mode may cause hardware damage and unstable "
                            "radio performance!";
    }

    ////////////////////////////////////////////////////////////////////
    // parse the product number
    ////////////////////////////////////////////////////////////////////
    std::string product_name = "X300?";
    switch (get_mb_type_from_eeprom(mb_eeprom)) {
        case USRP_X300_MB:
            product_name = "X300";
            break;
        case USRP_X310_MB:
            product_name = "X310";
            break;
        default:
            if (not recover_mb_eeprom)
                throw uhd::runtime_error("Unrecognized product type.\n"
                                         "Either the software does not support this device in which case please update your driver software to the latest version and retry OR\n"
                                         "The product code in the EEPROM is corrupt and may require reprogramming.");
    }
    _tree->create<std::string>(mb_path / "name").set(product_name);
    _tree->create<std::string>(mb_path / "codename").set("Yetti");

    ////////////////////////////////////////////////////////////////////
    // determine routing based on address match
    ////////////////////////////////////////////////////////////////////
    if (mb.xport_path != "nirio") {
        // Discover ethernet interfaces
        mb.discover_eth(mb_eeprom, eth_addrs);
    }

    ////////////////////////////////////////////////////////////////////
    // read hardware revision and compatibility number
    ////////////////////////////////////////////////////////////////////
    mb.hw_rev = 0;
    if(mb_eeprom.has_key("revision") and not mb_eeprom["revision"].empty()) {
        try {
            mb.hw_rev = boost::lexical_cast<size_t>(mb_eeprom["revision"]);
        } catch(...) {
            if (not recover_mb_eeprom)
                throw uhd::runtime_error("Revision in EEPROM is invalid! Please reprogram your EEPROM.");
        }
    } else {
        if (not recover_mb_eeprom)
            throw uhd::runtime_error("No revision detected. MB EEPROM must be reprogrammed!");
    }

    size_t hw_rev_compat = 0;
    if (mb.hw_rev >= 7) { //Revision compat was added with revision 7
        if (mb_eeprom.has_key("revision_compat") and not mb_eeprom["revision_compat"].empty()) {
            try {
                hw_rev_compat = boost::lexical_cast<size_t>(mb_eeprom["revision_compat"]);
            } catch(...) {
                if (not recover_mb_eeprom)
                    throw uhd::runtime_error("Revision compat in EEPROM is invalid! Please reprogram your EEPROM.");
            }
        } else {
            if (not recover_mb_eeprom)
                throw uhd::runtime_error("No revision compat detected. MB EEPROM must be reprogrammed!");
        }
    } else {
        //For older HW just assume that revision_compat = revision
        hw_rev_compat = mb.hw_rev;
    }

    if (hw_rev_compat > X300_REVISION_COMPAT) {
        if (not recover_mb_eeprom)
            throw uhd::runtime_error(str(boost::format(
                "Hardware is too new for this software. Please upgrade to a driver that supports hardware revision %d.")
                % mb.hw_rev));
    } else if (mb.hw_rev < X300_REVISION_MIN) { //Compare min against the revision (and not compat) to give us more leeway for partial support for a compat
        if (not recover_mb_eeprom)
            throw uhd::runtime_error(str(boost::format(
                "Software is too new for this hardware. Please downgrade to a driver that supports hardware revision %d.")
                % mb.hw_rev));
    }

    ////////////////////////////////////////////////////////////////////
    // create clock control objects
    ////////////////////////////////////////////////////////////////////
    UHD_LOGGER_DEBUG("X300") << "Setting up RF frontend clocking...";

    //Initialize clock control registers. NOTE: This does not configure the LMK yet.
    mb.clock = x300_clock_ctrl::make(mb.zpu_spi,
        1 /*slaveno*/,
        mb.hw_rev,
        dev_addr.cast<double>("master_clock_rate", X300_DEFAULT_TICK_RATE),
        dev_addr.cast<double>("dboard_clock_rate", X300_DEFAULT_DBOARD_CLK_RATE),
        dev_addr.cast<double>("system_ref_rate", X300_DEFAULT_SYSREF_RATE));

    //Initialize clock source to use internal reference and generate
    //a valid radio clock. This may change after configuration is done.
    //This will configure the LMK and wait for lock
    update_clock_source(mb, X300_DEFAULT_CLOCK_SOURCE);

    ////////////////////////////////////////////////////////////////////
    // create clock properties
    ////////////////////////////////////////////////////////////////////
    _tree->create<double>(mb_path / "master_clock_rate")
        .set_publisher(boost::bind(&x300_clock_ctrl::get_master_clock_rate, mb.clock))
    ;

    UHD_LOGGER_INFO("X300")
        << "Radio 1x clock: " << (mb.clock->get_master_clock_rate()/1e6)
        << " MHz";

    ////////////////////////////////////////////////////////////////////
    // Create the GPSDO control
    ////////////////////////////////////////////////////////////////////
    static const uint32_t dont_look_for_gpsdo = 0x1234abcdul;

    //otherwise if not disabled, look for the internal GPSDO
    if (mb.zpu_ctrl->peek32(SR_ADDR(X300_FW_SHMEM_BASE, X300_FW_SHMEM_GPSDO_STATUS)) != dont_look_for_gpsdo)
    {
        UHD_LOG_DEBUG("X300", "Detecting internal GPSDO....");
        try {
            // gps_ctrl will print its own log statements if a GPSDO was found
            mb.gps = gps_ctrl::make(x300_make_uart_iface(mb.zpu_ctrl));
        }
        catch(std::exception &e) {
            UHD_LOGGER_ERROR("X300")
                << "An error occurred making GPSDO control: " << e.what();
        }
        if (mb.gps and mb.gps->gps_detected()) {
            for(const std::string& name : mb.gps->get_sensors()) {
                _tree->create<sensor_value_t>(mb_path / "sensors" / name)
                    .set_publisher(boost::bind(&gps_ctrl::get_sensor, mb.gps, name));
            }
        }
        else {
            mb.zpu_ctrl->poke32(SR_ADDR(X300_FW_SHMEM_BASE, X300_FW_SHMEM_GPSDO_STATUS), dont_look_for_gpsdo);
        }
    }

    ////////////////////////////////////////////////////////////////////
    // setup time sources and properties
    ////////////////////////////////////////////////////////////////////
    _tree->create<std::string>(mb_path / "time_source" / "value")
        .set("internal")
        .add_coerced_subscriber([this, &mb](const std::string& time_source){
            this->update_time_source(mb, time_source);
        })
    ;
    static const std::vector<std::string> time_sources =
        {"internal", "external", "gpsdo"};
    _tree->create<std::vector<std::string>>(mb_path / "time_source" / "options")
        .set(time_sources);

    //setup the time output, default to ON
    _tree->create<bool>(mb_path / "time_source" / "output")
        .add_coerced_subscriber([this, &mb](const bool time_output){
            this->set_time_source_out(mb, time_output);
        })
        .set(true)
    ;

    ////////////////////////////////////////////////////////////////////
    // setup clock sources and properties
    ////////////////////////////////////////////////////////////////////
    _tree->create<std::string>(mb_path / "clock_source" / "value")
        .set(X300_DEFAULT_CLOCK_SOURCE)
        .add_coerced_subscriber([this, &mb](const std::string& clock_source){
            this->update_clock_source(mb, clock_source);
        })
    ;
    static const std::vector<std::string> clock_source_options =
        {"internal", "external", "gpsdo"};
    _tree->create<std::vector<std::string>>(mb_path / "clock_source" / "options")
        .set(clock_source_options);

    //setup external reference options. default to 10 MHz input reference
    _tree->create<std::string>(mb_path / "clock_source" / "external");
    static const std::vector<double> external_freq_options = {10e6, 30.72e6, 200e6};
    _tree->create<std::vector<double>>(mb_path / "clock_source" / "external" / "freq" / "options")
        .set(external_freq_options);
    _tree->create<double>(mb_path / "clock_source" / "external" / "value")
        .set(mb.clock->get_sysref_clock_rate());
    // FIXME the external clock source settings need to be more robust

    //setup the clock output, default to ON
    _tree->create<bool>(mb_path / "clock_source" / "output")
        .add_coerced_subscriber([&mb](const bool clock_output){
            mb.clock->set_ref_out(clock_output);
        })
    ;

    // Initialize tick rate (must be done before setting time)
    // Note: The master tick rate can't be changed at runtime!
    const double master_clock_rate = mb.clock->get_master_clock_rate();
    _tree->create<double>(mb_path / "tick_rate")
        .set_coercer([master_clock_rate](const double rate){
            // The contract of multi_usrp::set_master_clock_rate() is to coerce
            // and not throw, so we'll follow that behaviour here.
            if (!uhd::math::frequencies_are_equal(rate, master_clock_rate)) {
                UHD_LOGGER_WARNING("X300") <<
                    "Cannot update master clock rate! X300 Series does not "
                    "allow changing the clock rate during runtime."
                ;
            }
            return master_clock_rate;
        })
        .add_coerced_subscriber([this](const double rate){
            this->update_tx_streamers(rate);
        })
        .add_coerced_subscriber([this](const double rate){
            this->update_rx_streamers(rate);
        })
        .set(master_clock_rate)
    ;

    ////////////////////////////////////////////////////////////////////
    // and do the misc mboard sensors
    ////////////////////////////////////////////////////////////////////
    _tree->create<sensor_value_t>(mb_path / "sensors" / "ref_locked")
        .set_publisher(boost::bind(&x300_impl::get_ref_locked, this, mb));

    //////////////// RFNOC /////////////////
    const size_t n_rfnoc_blocks = mb.zpu_ctrl->peek32(SR_ADDR(SET0_BASE, ZPU_RB_NUM_CE));
    enumerate_rfnoc_blocks(
        mb_i,
        n_rfnoc_blocks,
        X300_XB_DST_PCI + 1, /* base port */
        uhd::sid_t(X300_SRC_ADDR0, 0, X300_DST_ADDR + mb_i, 0),
        dev_addr
    );
    //////////////// RFNOC /////////////////

    // If we have a radio, we must configure its codec control:
    const std::string radio_blockid_hint = str(boost::format("%d/Radio") % mb_i);
    std::vector<rfnoc::block_id_t> radio_ids =
                find_blocks<rfnoc::x300_radio_ctrl_impl>(radio_blockid_hint);
    if (not radio_ids.empty()) {
        if (radio_ids.size() > 2) {
            UHD_LOGGER_WARNING("X300")
                << "Too many Radio Blocks found. Using only the first two.";
            radio_ids.resize(2);
        }

        for(const rfnoc::block_id_t &id:  radio_ids) {
            rfnoc::x300_radio_ctrl_impl::sptr radio(get_block_ctrl<rfnoc::x300_radio_ctrl_impl>(id));
            mb.radios.push_back(radio);
            radio->setup_radio(
                    mb.zpu_i2c,
                    mb.clock,
                    dev_addr.has_key("ignore-cal-file"),
                    dev_addr.has_key("self_cal_adc_delay")
            );
        }

        ////////////////////////////////////////////////////////////////////
        // ADC test and cal
        ////////////////////////////////////////////////////////////////////
        if (dev_addr.has_key("self_cal_adc_delay")) {
            rfnoc::x300_radio_ctrl_impl::self_cal_adc_xfer_delay(
                mb.radios, mb.clock,
                boost::bind(&x300_impl::wait_for_clk_locked, this, mb, fw_regmap_t::clk_status_reg_t::LMK_LOCK, _1),
                true /* Apply ADC delay */);
        }
        if (dev_addr.has_key("ext_adc_self_test")) {
            rfnoc::x300_radio_ctrl_impl::extended_adc_test(
                mb.radios,
                dev_addr.cast<double>("ext_adc_self_test", 30));
        } else if (not dev_addr.has_key("recover_mb_eeprom")){
            for (size_t i = 0; i < mb.radios.size(); i++) {
                mb.radios.at(i)->self_test_adc();
            }
        }

        ////////////////////////////////////////////////////////////////////
        // Synchronize times (dboard initialization can desynchronize them)
        ////////////////////////////////////////////////////////////////////
        if (radio_ids.size() == 2) {
            this->sync_times(mb, mb.radios[0]->get_time_now());
        }

    } else {
        UHD_LOGGER_INFO("X300")
            << "No Radio Block found. Assuming radio-less operation.";
    } /* end of radio block(s) initialization */

    mb.initialization_done = true;
}

x300_impl::~x300_impl(void)
{
    try
    {
        for(mboard_members_t &mb:  _mb)
        {
            //kill the claimer task and unclaim the device
            mb.claimer_task.reset();
            {   //Critical section
                boost::mutex::scoped_lock(pcie_zpu_iface_registry_mutex);
                release(mb.zpu_ctrl);
                //If the process is killed, the entire registry will disappear so we
                //don't need to worry about unclean shutdowns here.
                if (get_pcie_zpu_iface_registry().has_key(mb.get_pri_eth().addr)) {
                    get_pcie_zpu_iface_registry().pop(mb.get_pri_eth().addr);
                }
            }
        }
    }
    catch(...)
    {
        UHD_SAFE_CALL(throw;)
    }
}

uint32_t x300_impl::mboard_members_t::allocate_pcie_dma_chan(const uhd::sid_t &tx_sid, const xport_type_t xport_type)
{
    static const uint32_t CTRL_CHANNEL       = 0;
    static const uint32_t ASYNC_MSG_CHANNEL  = 1;
    static const uint32_t FIRST_DATA_CHANNEL = 2;
    if (xport_type == CTRL) {
        return CTRL_CHANNEL;
    } else if (xport_type == ASYNC_MSG) {
        return ASYNC_MSG_CHANNEL;
    } else {
        // sid_t has no comparison defined, so we need to convert it uint32_t
        uint32_t raw_sid = tx_sid.get();

        if (_dma_chan_pool.count(raw_sid) == 0) {
            _dma_chan_pool[raw_sid] = _dma_chan_pool.size() + FIRST_DATA_CHANNEL;
<<<<<<< HEAD
            UHD_LOGGER_DEBUG("X300") << "Assigning PCIe DMA channel " << _dma_chan_pool[raw_sid]
                            << " to SID " << tx_sid.to_pp_string_hex() ;
=======
            UHD_LOGGER_DEBUG("X300")
                << "Assigning PCIe DMA channel " << _dma_chan_pool[raw_sid]
                << " to SID " << tx_sid.to_pp_string_hex();
>>>>>>> 58fd9f8f
        }

        if (_dma_chan_pool.size() + FIRST_DATA_CHANNEL > X300_PCIE_MAX_CHANNELS) {
            throw uhd::runtime_error("Trying to allocate more DMA channels than are available");
        }
        return _dma_chan_pool[raw_sid];
    }
}

static uint32_t extract_sid_from_pkt(void* pkt, size_t) {
    return uhd::sid_t(uhd::wtohx(static_cast<const uint32_t*>(pkt)[1])).get_dst();
}

static uhd::transport::muxed_zero_copy_if::sptr make_muxed_pcie_msg_xport
(
    uhd::niusrprio::niusrprio_session::sptr rio_fpga_interface,
    uint32_t dma_channel_num,
    size_t max_muxed_ports
) {
    zero_copy_xport_params buff_args;
    buff_args.send_frame_size = X300_PCIE_MSG_FRAME_SIZE;
    buff_args.recv_frame_size = X300_PCIE_MSG_FRAME_SIZE;
    buff_args.num_send_frames = X300_PCIE_MSG_NUM_FRAMES * max_muxed_ports;
    buff_args.num_recv_frames = X300_PCIE_MSG_NUM_FRAMES * max_muxed_ports;

    zero_copy_if::sptr base_xport = nirio_zero_copy::make(
        rio_fpga_interface, dma_channel_num,
        buff_args, uhd::device_addr_t());
    return muxed_zero_copy_if::make(base_xport, extract_sid_from_pkt, max_muxed_ports);
}

uhd::both_xports_t x300_impl::make_transport(
    const uhd::sid_t &address,
    const xport_type_t xport_type,
    const uhd::device_addr_t& args
) {
    const size_t mb_index = address.get_dst_addr() - X300_DST_ADDR;
    mboard_members_t &mb = _mb[mb_index];
    const uhd::device_addr_t& xport_args = (xport_type == CTRL) ? uhd::device_addr_t() : args;
    zero_copy_xport_params default_buff_args;

    both_xports_t xports;
    xports.endianness = mb.if_pkt_is_big_endian ? ENDIANNESS_BIG : ENDIANNESS_LITTLE;
    if (mb.xport_path == "nirio") {
        xports.send_sid = this->allocate_sid(mb, address, X300_SRC_ADDR0, X300_XB_DST_PCI);
        xports.recv_sid = xports.send_sid.reversed();

        uint32_t dma_channel_num = mb.allocate_pcie_dma_chan(xports.send_sid, xport_type);
        if (xport_type == CTRL) {
            //Transport for control stream
            if (not mb.ctrl_dma_xport) {
                //One underlying DMA channel will handle
                //all control traffic
                mb.ctrl_dma_xport = make_muxed_pcie_msg_xport(
                    mb.rio_fpga_interface,
                    dma_channel_num,
                    X300_PCIE_MAX_MUXED_CTRL_XPORTS);
            }
            //Create a virtual control transport
            xports.recv = mb.ctrl_dma_xport->make_stream(xports.recv_sid.get_dst());
        } else if (xport_type == ASYNC_MSG) {
            //Transport for async message stream
            if (not mb.async_msg_dma_xport) {
                //One underlying DMA channel will handle
                //all async message traffic
                mb.async_msg_dma_xport = make_muxed_pcie_msg_xport(
                    mb.rio_fpga_interface,
                    dma_channel_num,
                    X300_PCIE_MAX_MUXED_ASYNC_XPORTS);
            }
            //Create a virtual async message transport
            xports.recv = mb.async_msg_dma_xport->make_stream(xports.recv_sid.get_dst());
        } else {
            //Transport for data stream
            default_buff_args.send_frame_size =
                (xport_type == TX_DATA)
                ? X300_PCIE_TX_DATA_FRAME_SIZE
                : X300_PCIE_MSG_FRAME_SIZE;

            default_buff_args.recv_frame_size =
                (xport_type == RX_DATA)
                ? X300_PCIE_RX_DATA_FRAME_SIZE
                : X300_PCIE_MSG_FRAME_SIZE;

			default_buff_args.num_send_frames =
				(xport_type == TX_DATA)
                ? X300_PCIE_TX_DATA_NUM_FRAMES
                : X300_PCIE_MSG_NUM_FRAMES;

            default_buff_args.num_recv_frames =
                (xport_type == RX_DATA)
                ? X300_PCIE_RX_DATA_NUM_FRAMES
                : X300_PCIE_MSG_NUM_FRAMES;

            xports.recv = nirio_zero_copy::make(
                mb.rio_fpga_interface, dma_channel_num,
                default_buff_args, xport_args);
        }

        xports.send = xports.recv;

        // Router config word is:
        // - Upper 16 bits: Destination address (e.g. 0.0)
        // - Lower 16 bits: DMA channel
        uint32_t router_config_word = (xports.recv_sid.get_dst() << 16) | dma_channel_num;
        mb.rio_fpga_interface->get_kernel_proxy()->poke(PCIE_ROUTER_REG(0), router_config_word);

        //For the nirio transport, buffer size is depends on the frame size and num frames
        xports.recv_buff_size = xports.recv->get_num_recv_frames() * xports.recv->get_recv_frame_size();
        xports.send_buff_size = xports.send->get_num_send_frames() * xports.send->get_send_frame_size();

    } else if (mb.xport_path == "eth") {
        // Decide on the IP/Interface pair based on the endpoint index
        size_t &next_src_addr =
            xport_type == TX_DATA ? mb.next_tx_src_addr :
            xport_type == RX_DATA ? mb.next_rx_src_addr :
            mb.next_src_addr;
        std::string interface_addr = mb.eth_conns[next_src_addr].addr;
        const uint32_t xbar_src_addr =
            next_src_addr==0 ? X300_SRC_ADDR0 : X300_SRC_ADDR1;
        const uint32_t xbar_src_dst =
            mb.eth_conns[next_src_addr].type==X300_IFACE_ETH0 ? X300_XB_DST_E0 : X300_XB_DST_E1;
        next_src_addr = (next_src_addr + 1) % mb.eth_conns.size();

        xports.send_sid = this->allocate_sid(mb, address, xbar_src_addr, xbar_src_dst);
        xports.recv_sid = xports.send_sid.reversed();

        /* Determine what the recommended frame size is for this
         * connection type.*/
        size_t eth_data_rec_frame_size = 0;

        fs_path mboard_path = fs_path("/mboards") / mb_index / "link_max_rate";

        if (mb.loaded_fpga_image == "HG") {
            size_t max_link_rate = 0;
            if (xbar_src_dst == X300_XB_DST_E0) {
                eth_data_rec_frame_size = X300_1GE_DATA_FRAME_MAX_SIZE;
                max_link_rate += X300_MAX_RATE_1GIGE;
            } else if (xbar_src_dst == X300_XB_DST_E1) {
                eth_data_rec_frame_size = X300_10GE_DATA_FRAME_MAX_SIZE;
                max_link_rate += X300_MAX_RATE_10GIGE;
            }
            _tree->access<double>(mboard_path).set(max_link_rate);
        } else if (mb.loaded_fpga_image == "XG" or mb.loaded_fpga_image == "XA") {
            eth_data_rec_frame_size = X300_10GE_DATA_FRAME_MAX_SIZE;
            size_t max_link_rate = X300_MAX_RATE_10GIGE;
            max_link_rate *= mb.eth_conns.size();
            _tree->access<double>(mboard_path).set(max_link_rate);
        } else if (mb.loaded_fpga_image == "HA") {
            eth_data_rec_frame_size = X300_1GE_DATA_FRAME_MAX_SIZE;
            size_t max_link_rate = X300_MAX_RATE_1GIGE;
            max_link_rate *= mb.eth_conns.size();
            _tree->access<double>(mboard_path).set(max_link_rate);
        }

        if (eth_data_rec_frame_size == 0) {
            throw uhd::runtime_error("Unable to determine ETH link type.");
        }

        /* Print a warning if the system's max available frame size is less than the most optimal
         * frame size for this type of connection. */
        if (_max_frame_sizes.send_frame_size < eth_data_rec_frame_size) {
            UHD_LOGGER_WARNING("X300")
                << boost::format("For this connection, UHD recommends a send frame size of at least %lu for best\nperformance, but your system's MTU will only allow %lu.")
                % eth_data_rec_frame_size
                % _max_frame_sizes.send_frame_size
                << "This will negatively impact your maximum achievable sample rate."
            ;
        }

        if (_max_frame_sizes.recv_frame_size < eth_data_rec_frame_size) {
            UHD_LOGGER_WARNING("X300")
                << boost::format("For this connection, UHD recommends a receive frame size of at least %lu for best\nperformance, but your system's MTU will only allow %lu.")
                % eth_data_rec_frame_size
                % _max_frame_sizes.recv_frame_size
                << "This will negatively impact your maximum achievable sample rate."
            ;
        }

        size_t system_max_send_frame_size = (size_t) _max_frame_sizes.send_frame_size;
        size_t system_max_recv_frame_size = (size_t) _max_frame_sizes.recv_frame_size;

        // Make sure frame sizes do not exceed the max available value supported by UHD
        default_buff_args.send_frame_size =
            (xport_type == TX_DATA)
            ? std::min(system_max_send_frame_size, X300_10GE_DATA_FRAME_MAX_SIZE)
            : std::min(system_max_send_frame_size, X300_ETH_MSG_FRAME_SIZE);

        default_buff_args.recv_frame_size =
            (xport_type == RX_DATA)
            ? std::min(system_max_recv_frame_size, X300_10GE_DATA_FRAME_MAX_SIZE)
            : std::min(system_max_recv_frame_size, X300_ETH_MSG_FRAME_SIZE);

        default_buff_args.num_send_frames =
            (xport_type == TX_DATA)
            ? X300_ETH_DATA_NUM_FRAMES
            : X300_ETH_MSG_NUM_FRAMES;

        default_buff_args.num_recv_frames =
            (xport_type == RX_DATA)
            ? X300_ETH_DATA_NUM_FRAMES
            : X300_ETH_MSG_NUM_FRAMES;

        //make a new transport - fpga has no idea how to talk to us on this yet
        udp_zero_copy::buff_params buff_params;

        xports.recv = udp_zero_copy::make(
                interface_addr,
                BOOST_STRINGIZE(X300_VITA_UDP_PORT),
                default_buff_args,
                buff_params,
                xport_args);

        // Create a threaded transport for the receive chain only
        // Note that this shouldn't affect PCIe
        if (xport_type == RX_DATA) {
            xports.recv = zero_copy_recv_offload::make(
                    xports.recv,
                    X300_THREAD_BUFFER_TIMEOUT
            );
        }
        xports.send = xports.recv;

        //For the UDP transport the buffer size if the size of the socket buffer
        //in the kernel
        xports.recv_buff_size = buff_params.recv_buff_size;
        xports.send_buff_size = buff_params.send_buff_size;

        //clear the ethernet dispatcher's udp port
        //NOT clearing this, the dispatcher is now intelligent
        //_zpu_ctrl->poke32(SR_ADDR(SET0_BASE, (ZPU_SR_ETHINT0+8+3)), 0);

        //send a mini packet with SID into the ZPU
        //ZPU will reprogram the ethernet framer
        UHD_LOGGER_TRACE("X300")
            << "programming packet for new xport on "
            << interface_addr <<  " sid " << xports.send_sid;
        //YES, get a __send__ buffer from the __recv__ socket
        //-- this is the only way to program the framer for recv:
        managed_send_buffer::sptr buff = xports.recv->get_send_buff();
        buff->cast<uint32_t *>()[0] = 0; //eth dispatch looks for != 0
        buff->cast<uint32_t *>()[1] = uhd::htonx(xports.send_sid.get());
        buff->commit(8);
        buff.reset();

        //reprogram the ethernet dispatcher's udp port (should be safe to always set)
        UHD_LOGGER_TRACE("X300")
            << "reprogram the ethernet dispatcher's udp port" ;
        mb.zpu_ctrl->poke32(SR_ADDR(SET0_BASE, (ZPU_SR_ETHINT0+8+3)), X300_VITA_UDP_PORT);
        mb.zpu_ctrl->poke32(SR_ADDR(SET0_BASE, (ZPU_SR_ETHINT1+8+3)), X300_VITA_UDP_PORT);

        //Do a peek to an arbitrary address to guarantee that the
        //ethernet framer has been programmed before we return.
        mb.zpu_ctrl->peek32(0);
    }
    return xports;
}


uhd::sid_t x300_impl::allocate_sid(
        mboard_members_t &mb,
        const uhd::sid_t &address,
        const uint32_t src_addr,
        const uint32_t src_dst
) {
    uhd::sid_t sid = address;
    sid.set_src_addr(src_addr);
    sid.set_src_endpoint(_sid_framer++);    //increment for next setup

    // TODO Move all of this setup_mb()
    // Program the X300 to recognise it's own local address.
    mb.zpu_ctrl->poke32(SR_ADDR(SET0_BASE, ZPU_SR_XB_LOCAL), address.get_dst_addr());
    // Program CAM entry for outgoing packets matching a X300 resource (for example a Radio)
    // This type of packet matches the XB_LOCAL address and is looked up in the upper half of the CAM
    mb.zpu_ctrl->poke32(SR_ADDR(SETXB_BASE, 256 + address.get_dst_endpoint()), address.get_dst_xbarport());
    // Program CAM entry for returning packets to us (for example GR host via Eth0)
    // This type of packet does not match the XB_LOCAL address and is looked up in the lower half of the CAM
    mb.zpu_ctrl->poke32(SR_ADDR(SETXB_BASE, 0 + src_addr), src_dst);

    UHD_LOGGER_TRACE("X300") << "done router config for sid " << sid ;

    return sid;
}

/***********************************************************************
 * clock and time control logic
 **********************************************************************/
void x300_impl::set_time_source_out(mboard_members_t &mb, const bool enb)
{
    mb.fw_regmap->clock_ctrl_reg.write(fw_regmap_t::clk_ctrl_reg_t::PPS_OUT_EN, enb?1:0);
}

void x300_impl::update_clock_source(mboard_members_t &mb, const std::string &source)
{
    //Optimize for the case when the current source is internal and we are trying
    //to set it to internal. This is the only case where we are guaranteed that
    //the clock has not gone away so we can skip setting the MUX and reseting the LMK.
    const bool reconfigure_clks = (mb.current_refclk_src != "internal") or (source != "internal");
    if (reconfigure_clks) {
        //Update the clock MUX on the motherboard to select the requested source
        if (source == "internal") {
            mb.fw_regmap->clock_ctrl_reg.set(fw_regmap_t::clk_ctrl_reg_t::CLK_SOURCE, fw_regmap_t::clk_ctrl_reg_t::SRC_INTERNAL);
            mb.fw_regmap->clock_ctrl_reg.set(fw_regmap_t::clk_ctrl_reg_t::TCXO_EN, 1);
        } else if (source == "external") {
            mb.fw_regmap->clock_ctrl_reg.set(fw_regmap_t::clk_ctrl_reg_t::CLK_SOURCE, fw_regmap_t::clk_ctrl_reg_t::SRC_EXTERNAL);
            mb.fw_regmap->clock_ctrl_reg.set(fw_regmap_t::clk_ctrl_reg_t::TCXO_EN, 0);
        } else if (source == "gpsdo") {
            mb.fw_regmap->clock_ctrl_reg.set(fw_regmap_t::clk_ctrl_reg_t::CLK_SOURCE, fw_regmap_t::clk_ctrl_reg_t::SRC_GPSDO);
            mb.fw_regmap->clock_ctrl_reg.set(fw_regmap_t::clk_ctrl_reg_t::TCXO_EN, 0);
        } else {
            throw uhd::key_error("update_clock_source: unknown source: " + source);
        }
        mb.fw_regmap->clock_ctrl_reg.flush();

        //Reset the LMK to make sure it re-locks to the new reference
        mb.clock->reset_clocks();
    }

    //Wait for the LMK to lock (always, as a sanity check that the clock is useable)
    //* Currently the LMK can take as long as 30 seconds to lock to a reference but we don't
    //* want to wait that long during initialization.
    //TODO: Need to verify timeout and settings to make sure lock can be achieved in < 1.0 seconds
    double timeout = mb.initialization_done ? 30.0 : 1.0;

    //The programming code in x300_clock_ctrl is not compatible with revs <= 4 and may
    //lead to locking issues. So, disable the ref-locked check for older (unsupported) boards.
    if (mb.hw_rev > 4) {
        if (not wait_for_clk_locked(mb, fw_regmap_t::clk_status_reg_t::LMK_LOCK, timeout)) {
            //failed to lock on reference
            if (mb.initialization_done) {
                throw uhd::runtime_error((boost::format("Reference Clock PLL failed to lock to %s source.") % source).str());
            } else {
                //TODO: Re-enable this warning when we figure out a reliable lock time
                //UHD_LOGGER_WARNING("X300") << "Reference clock failed to lock to " + source + " during device initialization.  " <<
                //    "Check for the lock before operation or ignore this warning if using another clock source." ;
            }
        }
    }

    if (reconfigure_clks) {
        //Reset the radio clock PLL in the FPGA
        mb.zpu_ctrl->poke32(SR_ADDR(SET0_BASE, ZPU_SR_SW_RST), ZPU_SR_SW_RST_RADIO_CLK_PLL);
        mb.zpu_ctrl->poke32(SR_ADDR(SET0_BASE, ZPU_SR_SW_RST), 0);

        //Wait for radio clock PLL to lock
        if (not wait_for_clk_locked(mb, fw_regmap_t::clk_status_reg_t::RADIO_CLK_LOCK, 0.01)) {
            throw uhd::runtime_error((boost::format("Reference Clock PLL in FPGA failed to lock to %s source.") % source).str());
        }

        //Reset the IDELAYCTRL used to calibrate the data interface delays
        mb.zpu_ctrl->poke32(SR_ADDR(SET0_BASE, ZPU_SR_SW_RST), ZPU_SR_SW_RST_ADC_IDELAYCTRL);
        mb.zpu_ctrl->poke32(SR_ADDR(SET0_BASE, ZPU_SR_SW_RST), 0);

        //Wait for the ADC IDELAYCTRL to be ready
        if (not wait_for_clk_locked(mb, fw_regmap_t::clk_status_reg_t::IDELAYCTRL_LOCK, 0.01)) {
            throw uhd::runtime_error((boost::format("ADC Calibration Clock in FPGA failed to lock to %s source.") % source).str());
        }

        // Reset ADCs and DACs
        for(rfnoc::x300_radio_ctrl_impl::sptr r:  mb.radios) {
            r->reset_codec();
        }
    }

    //Update cache value
    mb.current_refclk_src = source;
}

void x300_impl::update_time_source(mboard_members_t &mb, const std::string &source)
{
    if (source == "internal") {
        mb.fw_regmap->clock_ctrl_reg.write(fw_regmap_t::clk_ctrl_reg_t::PPS_SELECT, fw_regmap_t::clk_ctrl_reg_t::SRC_INTERNAL);
    } else if (source == "external") {
        mb.fw_regmap->clock_ctrl_reg.write(fw_regmap_t::clk_ctrl_reg_t::PPS_SELECT, fw_regmap_t::clk_ctrl_reg_t::SRC_EXTERNAL);
    } else if (source == "gpsdo") {
        mb.fw_regmap->clock_ctrl_reg.write(fw_regmap_t::clk_ctrl_reg_t::PPS_SELECT, fw_regmap_t::clk_ctrl_reg_t::SRC_GPSDO);
    } else {
        throw uhd::key_error("update_time_source: unknown source: " + source);
    }

    /* TODO - Implement intelligent PPS detection
    //check for valid pps
    if (!is_pps_present(mb)) {
        throw uhd::runtime_error((boost::format("The %d PPS was not detected.  Please check the PPS source and try again.") % source).str());
    }
    */
}

void x300_impl::sync_times(mboard_members_t &mb, const uhd::time_spec_t& t)
{
    std::vector<rfnoc::block_id_t> radio_ids = find_blocks<rfnoc::x300_radio_ctrl_impl>("Radio");
    for(const rfnoc::block_id_t &id:  radio_ids) {
        get_block_ctrl<rfnoc::x300_radio_ctrl_impl>(id)->set_time_sync(t);
    }

    mb.fw_regmap->clock_ctrl_reg.write(fw_regmap_t::clk_ctrl_reg_t::TIME_SYNC, 0);
    mb.fw_regmap->clock_ctrl_reg.write(fw_regmap_t::clk_ctrl_reg_t::TIME_SYNC, 1);
    mb.fw_regmap->clock_ctrl_reg.write(fw_regmap_t::clk_ctrl_reg_t::TIME_SYNC, 0);
}

bool x300_impl::wait_for_clk_locked(mboard_members_t& mb, uint32_t which, double timeout)
{
    boost::system_time timeout_time = boost::get_system_time() + boost::posix_time::milliseconds(timeout * 1000.0);
    do {
        if (mb.fw_regmap->clock_status_reg.read(which)==1)
            return true;
        boost::this_thread::sleep(boost::posix_time::milliseconds(1));
    } while (boost::get_system_time() < timeout_time);

    //Check one last time
    return (mb.fw_regmap->clock_status_reg.read(which)==1);
}

sensor_value_t x300_impl::get_ref_locked(mboard_members_t& mb)
{
    mb.fw_regmap->clock_status_reg.refresh();
    const bool lock = (mb.fw_regmap->clock_status_reg.get(fw_regmap_t::clk_status_reg_t::LMK_LOCK)==1) &&
                      (mb.fw_regmap->clock_status_reg.get(fw_regmap_t::clk_status_reg_t::RADIO_CLK_LOCK)==1) &&
                      (mb.fw_regmap->clock_status_reg.get(fw_regmap_t::clk_status_reg_t::IDELAYCTRL_LOCK)==1);
    return sensor_value_t("Ref", lock, "locked", "unlocked");
}

bool x300_impl::is_pps_present(mboard_members_t& mb)
{
    // The ZPU_RB_CLK_STATUS_PPS_DETECT bit toggles with each rising edge of the PPS.
    // We monitor it for up to 1.5 seconds looking for it to toggle.
    uint32_t pps_detect = mb.fw_regmap->clock_status_reg.read(fw_regmap_t::clk_status_reg_t::PPS_DETECT);
    for (int i = 0; i < 15; i++)
    {
        boost::this_thread::sleep(boost::posix_time::milliseconds(100));
        if (pps_detect != mb.fw_regmap->clock_status_reg.read(fw_regmap_t::clk_status_reg_t::PPS_DETECT))
            return true;
    }
    return false;
}

/***********************************************************************
 * claimer logic
 **********************************************************************/

void x300_impl::claimer_loop(wb_iface::sptr iface)
{
    claim(iface);
    boost::this_thread::sleep(boost::posix_time::milliseconds(1000)); //1 second
}

x300_impl::claim_status_t x300_impl::claim_status(wb_iface::sptr iface)
{
    claim_status_t claim_status = CLAIMED_BY_OTHER; // Default to most restrictive
    boost::system_time timeout_time = boost::get_system_time() + boost::posix_time::seconds(1);
    while (boost::get_system_time() < timeout_time)
    {
        //If timed out, then device is definitely unclaimed
        if (iface->peek32(X300_FW_SHMEM_ADDR(X300_FW_SHMEM_CLAIM_STATUS)) == 0)
        {
            claim_status = UNCLAIMED;
            break;
        }

        //otherwise check claim src to determine if another thread with the same src has claimed the device
        uint32_t hash = iface->peek32(X300_FW_SHMEM_ADDR(X300_FW_SHMEM_CLAIM_SRC));
        if (hash == 0)
        {
            // A non-zero claim status and an empty hash means the claim might
            // be in the process of being released.  This is possible because
            // older firmware takes a long time to update the status.  Wait and
            // check status again.
            boost::this_thread::sleep(boost::posix_time::milliseconds(5));
            continue;
        }
        claim_status = (hash == get_process_hash() ? CLAIMED_BY_US : CLAIMED_BY_OTHER);
        break;
    }
    return claim_status;
}

void x300_impl::claim(wb_iface::sptr iface)
{
    iface->poke32(X300_FW_SHMEM_ADDR(X300_FW_SHMEM_CLAIM_TIME), uint32_t(time(NULL)));
    iface->poke32(X300_FW_SHMEM_ADDR(X300_FW_SHMEM_CLAIM_SRC), get_process_hash());
}

bool x300_impl::try_to_claim(wb_iface::sptr iface, long timeout)
{
    boost::system_time start_time = boost::get_system_time();
    while (1)
    {
        claim_status_t status = claim_status(iface);
        if (status == UNCLAIMED)
        {
            claim(iface);
            // It takes the claimer 10ms to update status, so wait 20ms before verifying claim
            boost::this_thread::sleep(boost::posix_time::milliseconds(20));
            continue;
        }
        if (status == CLAIMED_BY_US)
        {
            break;
        }
        if (boost::get_system_time() - start_time > boost::posix_time::milliseconds(timeout))
        {
            // Another process owns the device - give up
            return false;
        }
        boost::this_thread::sleep(boost::posix_time::milliseconds(100));
    }
    return true;
}

void x300_impl::release(wb_iface::sptr iface)
{
    iface->poke32(X300_FW_SHMEM_ADDR(X300_FW_SHMEM_CLAIM_TIME), 0);
    iface->poke32(X300_FW_SHMEM_ADDR(X300_FW_SHMEM_CLAIM_SRC), 0);
}

/***********************************************************************
 * Frame size detection
 **********************************************************************/
x300_impl::frame_size_t x300_impl::determine_max_frame_size(const std::string &addr,
        const frame_size_t &user_frame_size)
{
    udp_simple::sptr udp = udp_simple::make_connected(addr,
            BOOST_STRINGIZE(X300_MTU_DETECT_UDP_PORT));

    std::vector<uint8_t> buffer(std::max(user_frame_size.recv_frame_size, user_frame_size.send_frame_size));
    x300_mtu_t *request = reinterpret_cast<x300_mtu_t *>(&buffer.front());
    static const double echo_timeout = 0.020; //20 ms

    //test holler - check if its supported in this fw version
    request->flags = uhd::htonx<uint32_t>(X300_MTU_DETECT_ECHO_REQUEST);
    request->size = uhd::htonx<uint32_t>(sizeof(x300_mtu_t));
    udp->send(boost::asio::buffer(buffer, sizeof(x300_mtu_t)));
    udp->recv(boost::asio::buffer(buffer), echo_timeout);
    if (!(uhd::ntohx<uint32_t>(request->flags) & X300_MTU_DETECT_ECHO_REPLY))
        throw uhd::not_implemented_error("Holler protocol not implemented");

    //Reducing range of (min,max) by setting max value to 10gig max_frame_size as larger sizes are not supported
    size_t min_recv_frame_size = sizeof(x300_mtu_t);
    size_t max_recv_frame_size = std::min(user_frame_size.recv_frame_size, X300_10GE_DATA_FRAME_MAX_SIZE) & size_t(~3);
    size_t min_send_frame_size = sizeof(x300_mtu_t);
    size_t max_send_frame_size = std::min(user_frame_size.send_frame_size, X300_10GE_DATA_FRAME_MAX_SIZE) & size_t(~3);

    UHD_LOGGER_DEBUG("X300") << "Determining maximum frame size... ";
    while (min_recv_frame_size < max_recv_frame_size)
    {
       size_t test_frame_size = (max_recv_frame_size/2 + min_recv_frame_size/2 + 3) & ~3;

       request->flags = uhd::htonx<uint32_t>(X300_MTU_DETECT_ECHO_REQUEST);
       request->size = uhd::htonx<uint32_t>(test_frame_size);
       udp->send(boost::asio::buffer(buffer, sizeof(x300_mtu_t)));

       size_t len = udp->recv(boost::asio::buffer(buffer), echo_timeout);

       if (len >= test_frame_size)
           min_recv_frame_size = test_frame_size;
       else
           max_recv_frame_size = test_frame_size - 4;
    }

    if(min_recv_frame_size < IP_PROTOCOL_MIN_MTU_SIZE-IP_PROTOCOL_UDP_PLUS_IP_HEADER) {
        throw uhd::runtime_error("System receive MTU size is less than the minimum required by the IP protocol.");
    }

    while (min_send_frame_size < max_send_frame_size)
    {
        size_t test_frame_size = (max_send_frame_size/2 + min_send_frame_size/2 + 3) & ~3;

        request->flags = uhd::htonx<uint32_t>(X300_MTU_DETECT_ECHO_REQUEST);
        request->size = uhd::htonx<uint32_t>(sizeof(x300_mtu_t));
        udp->send(boost::asio::buffer(buffer, test_frame_size));

        size_t len = udp->recv(boost::asio::buffer(buffer), echo_timeout);
        if (len >= sizeof(x300_mtu_t))
            len = uhd::ntohx<uint32_t>(request->size);

        if (len >= test_frame_size)
            min_send_frame_size = test_frame_size;
        else
            max_send_frame_size = test_frame_size - 4;
    }

    if(min_send_frame_size < IP_PROTOCOL_MIN_MTU_SIZE-IP_PROTOCOL_UDP_PLUS_IP_HEADER) {
        throw uhd::runtime_error("System send MTU size is less than the minimum required by the IP protocol.");
    }

    frame_size_t frame_size;
    // There are cases when NICs accept oversized packets, in which case we'd falsely
    // detect a larger-than-possible frame size. A safe and sensible value is the minimum
    // of the recv and send frame sizes.
    frame_size.recv_frame_size = std::min(min_recv_frame_size, min_send_frame_size);
    frame_size.send_frame_size = std::min(min_recv_frame_size, min_send_frame_size);
    UHD_LOGGER_INFO("X300")
        << "Maximum frame size: " << frame_size.send_frame_size << " bytes.";
    return frame_size;
}

/***********************************************************************
 * compat checks
 **********************************************************************/

void x300_impl::check_fw_compat(const fs_path &mb_path, wb_iface::sptr iface)
{
    uint32_t compat_num = iface->peek32(SR_ADDR(X300_FW_SHMEM_BASE, X300_FW_SHMEM_COMPAT_NUM));
    uint32_t compat_major = (compat_num >> 16);
    uint32_t compat_minor = (compat_num & 0xffff);

    if (compat_major != X300_FW_COMPAT_MAJOR)
    {
        throw uhd::runtime_error(str(boost::format(
            "Expected firmware compatibility number %d.%d, but got %d.%d:\n"
            "The firmware build is not compatible with the host code build.\n"
            "%s"
        )   % int(X300_FW_COMPAT_MAJOR) % int(X300_FW_COMPAT_MINOR)
            % compat_major % compat_minor % print_utility_error("uhd_images_downloader.py")));
    }
    _tree->create<std::string>(mb_path / "fw_version").set(str(boost::format("%u.%u")
                % compat_major % compat_minor));
}

void x300_impl::check_fpga_compat(const fs_path &mb_path, const mboard_members_t &members)
{
    uint32_t compat_num = members.zpu_ctrl->peek32(SR_ADDR(SET0_BASE, ZPU_RB_COMPAT_NUM));
    uint32_t compat_major = (compat_num >> 16);
    uint32_t compat_minor = (compat_num & 0xffff);

    if (compat_major != X300_FPGA_COMPAT_MAJOR)
    {
        std::string image_loader_path = (fs::path(uhd::get_pkg_path()) / "bin" / "uhd_image_loader").string();
        std::string image_loader_cmd = str(boost::format("\"%s\" --args=\"type=x300,%s=%s\"")
                                              % image_loader_path
                                              % (members.xport_path == "eth" ? "addr"
                                                                             : "resource")
                                              % members.get_pri_eth().addr);

        std::cout << "=========================================================" << std::endl;
        std::cout << "Warning:" << std::endl;
        //throw uhd::runtime_error(str(boost::format(
        std::cout << (str(boost::format(
            "Expected FPGA compatibility number %d, but got %d:\n"
            "The FPGA image on your device is not compatible with this host code build.\n"
            "Download the appropriate FPGA images for this version of UHD.\n"
            "%s\n\n"
            "Then burn a new image to the on-board flash storage of your\n"
            "USRP X3xx device using the image loader utility. Use this command:\n\n%s\n\n"
            "For more information, refer to the UHD manual:\n\n"
            " http://files.ettus.com/manual/page_usrp_x3x0.html#x3x0_flash"
        )   % int(X300_FPGA_COMPAT_MAJOR) % compat_major
            % print_utility_error("uhd_images_downloader.py")
            % image_loader_cmd));
        std::cout << "=========================================================" << std::endl;
    }
    _tree->create<std::string>(mb_path / "fpga_version").set(str(boost::format("%u.%u")
                % compat_major % compat_minor));

    const uint32_t git_hash = members.zpu_ctrl->peek32(SR_ADDR(SET0_BASE,
                                                              ZPU_RB_GIT_HASH));
    _tree->create<std::string>(mb_path / "fpga_version_hash").set(
        str(boost::format("%07x%s")
        % (git_hash & 0x0FFFFFFF)
        % ((git_hash & 0xF000000) ? "-dirty" : "")));
}

x300_impl::x300_mboard_t x300_impl::get_mb_type_from_pcie(const std::string& resource, const std::string& rpc_port)
{
    x300_mboard_t mb_type = UNKNOWN;

    //Detect the PCIe product ID to distinguish between X300 and X310
    nirio_status status = NiRio_Status_Success;
    uint32_t pid;
    niriok_proxy::sptr discovery_proxy =
        niusrprio_session::create_kernel_proxy(resource, rpc_port);
    if (discovery_proxy) {
        nirio_status_chain(discovery_proxy->get_attribute(RIO_PRODUCT_NUMBER, pid), status);
        discovery_proxy->close();
        if (nirio_status_not_fatal(status)) {
            //The PCIe ID -> MB mapping may be different from the EEPROM -> MB mapping
            switch (pid) {
                case X300_USRP_PCIE_SSID_ADC_33:
                case X300_USRP_PCIE_SSID_ADC_18:
                    mb_type = USRP_X300_MB; break;
                case X310_USRP_PCIE_SSID_ADC_33:
                case X310_2940R_40MHz_PCIE_SSID_ADC_33:
                case X310_2940R_120MHz_PCIE_SSID_ADC_33:
                case X310_2942R_40MHz_PCIE_SSID_ADC_33:
                case X310_2942R_120MHz_PCIE_SSID_ADC_33:
                case X310_2943R_40MHz_PCIE_SSID_ADC_33:
                case X310_2943R_120MHz_PCIE_SSID_ADC_33:
                case X310_2944R_40MHz_PCIE_SSID_ADC_33:
                case X310_2950R_40MHz_PCIE_SSID_ADC_33:
                case X310_2950R_120MHz_PCIE_SSID_ADC_33:
                case X310_2952R_40MHz_PCIE_SSID_ADC_33:
                case X310_2952R_120MHz_PCIE_SSID_ADC_33:
                case X310_2953R_40MHz_PCIE_SSID_ADC_33:
                case X310_2953R_120MHz_PCIE_SSID_ADC_33:
                case X310_2954R_40MHz_PCIE_SSID_ADC_33:
                case X310_USRP_PCIE_SSID_ADC_18:
                case X310_2940R_40MHz_PCIE_SSID_ADC_18:
                case X310_2940R_120MHz_PCIE_SSID_ADC_18:
                case X310_2942R_40MHz_PCIE_SSID_ADC_18:
                case X310_2942R_120MHz_PCIE_SSID_ADC_18:
                case X310_2943R_40MHz_PCIE_SSID_ADC_18:
                case X310_2943R_120MHz_PCIE_SSID_ADC_18:
                case X310_2944R_40MHz_PCIE_SSID_ADC_18:
                case X310_2945R_PCIE_SSID_ADC_18:
                case X310_2950R_40MHz_PCIE_SSID_ADC_18:
                case X310_2950R_120MHz_PCIE_SSID_ADC_18:
                case X310_2952R_40MHz_PCIE_SSID_ADC_18:
                case X310_2952R_120MHz_PCIE_SSID_ADC_18:
                case X310_2953R_40MHz_PCIE_SSID_ADC_18:
                case X310_2953R_120MHz_PCIE_SSID_ADC_18:
                case X310_2954R_40MHz_PCIE_SSID_ADC_18:
                case X310_2955R_PCIE_SSID_ADC_18:
                    mb_type = USRP_X310_MB; break;
                default:
                    mb_type = UNKNOWN;      break;
            }
        }
    }

    return mb_type;
}

x300_impl::x300_mboard_t x300_impl::get_mb_type_from_eeprom(const uhd::usrp::mboard_eeprom_t& mb_eeprom)
{
    x300_mboard_t mb_type = UNKNOWN;
    if (not mb_eeprom["product"].empty())
    {
        uint16_t product_num = 0;
        try {
            product_num = boost::lexical_cast<uint16_t>(mb_eeprom["product"]);
        } catch (const boost::bad_lexical_cast &) {
            product_num = 0;
        }

        switch (product_num) {
            //The PCIe ID -> MB mapping may be different from the EEPROM -> MB mapping
            case X300_USRP_PCIE_SSID_ADC_33:
            case X300_USRP_PCIE_SSID_ADC_18:
                mb_type = USRP_X300_MB; break;
            case X310_USRP_PCIE_SSID_ADC_33:
            case X310_2940R_40MHz_PCIE_SSID_ADC_33:
            case X310_2940R_120MHz_PCIE_SSID_ADC_33:
            case X310_2942R_40MHz_PCIE_SSID_ADC_33:
            case X310_2942R_120MHz_PCIE_SSID_ADC_33:
            case X310_2943R_40MHz_PCIE_SSID_ADC_33:
            case X310_2943R_120MHz_PCIE_SSID_ADC_33:
            case X310_2944R_40MHz_PCIE_SSID_ADC_33:
            case X310_2950R_40MHz_PCIE_SSID_ADC_33:
            case X310_2950R_120MHz_PCIE_SSID_ADC_33:
            case X310_2952R_40MHz_PCIE_SSID_ADC_33:
            case X310_2952R_120MHz_PCIE_SSID_ADC_33:
            case X310_2953R_40MHz_PCIE_SSID_ADC_33:
            case X310_2953R_120MHz_PCIE_SSID_ADC_33:
            case X310_2954R_40MHz_PCIE_SSID_ADC_33:
            case X310_USRP_PCIE_SSID_ADC_18:
            case X310_2940R_40MHz_PCIE_SSID_ADC_18:
            case X310_2940R_120MHz_PCIE_SSID_ADC_18:
            case X310_2942R_40MHz_PCIE_SSID_ADC_18:
            case X310_2942R_120MHz_PCIE_SSID_ADC_18:
            case X310_2943R_40MHz_PCIE_SSID_ADC_18:
            case X310_2943R_120MHz_PCIE_SSID_ADC_18:
            case X310_2944R_40MHz_PCIE_SSID_ADC_18:
            case X310_2945R_PCIE_SSID_ADC_18:
            case X310_2950R_40MHz_PCIE_SSID_ADC_18:
            case X310_2950R_120MHz_PCIE_SSID_ADC_18:
            case X310_2952R_40MHz_PCIE_SSID_ADC_18:
            case X310_2952R_120MHz_PCIE_SSID_ADC_18:
            case X310_2953R_40MHz_PCIE_SSID_ADC_18:
            case X310_2953R_120MHz_PCIE_SSID_ADC_18:
            case X310_2954R_40MHz_PCIE_SSID_ADC_18:
            case X310_2955R_PCIE_SSID_ADC_18:
                mb_type = USRP_X310_MB; break;
            default:
                UHD_LOGGER_WARNING("X300") << "X300 unknown product code in EEPROM: " << product_num ;
                mb_type = UNKNOWN;      break;
        }
    }
    return mb_type;
}<|MERGE_RESOLUTION|>--- conflicted
+++ resolved
@@ -1117,14 +1117,9 @@
 
         if (_dma_chan_pool.count(raw_sid) == 0) {
             _dma_chan_pool[raw_sid] = _dma_chan_pool.size() + FIRST_DATA_CHANNEL;
-<<<<<<< HEAD
-            UHD_LOGGER_DEBUG("X300") << "Assigning PCIe DMA channel " << _dma_chan_pool[raw_sid]
-                            << " to SID " << tx_sid.to_pp_string_hex() ;
-=======
             UHD_LOGGER_DEBUG("X300")
                 << "Assigning PCIe DMA channel " << _dma_chan_pool[raw_sid]
                 << " to SID " << tx_sid.to_pp_string_hex();
->>>>>>> 58fd9f8f
         }
 
         if (_dma_chan_pool.size() + FIRST_DATA_CHANNEL > X300_PCIE_MAX_CHANNELS) {
