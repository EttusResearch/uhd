--- conflicted
+++ resolved
@@ -67,11 +67,7 @@
                 + 8 /* UDP header */ + 20 /* Ethernet header length */)));
 constexpr size_t MAX_RATE_1GIGE     = (size_t)( // bytes/s
     1e9 / 8 * // wire speed multiplied by percentage of packets that is sample data
-<<<<<<< HEAD
-    (float(GE_DATA_FRAME_RECV_SIZE - CHDR_MAX_LEN_HDR)
-=======
     (float(GE_DATA_FRAME_RECV_SIZE)
->>>>>>> dab4ba45
         / float(GE_DATA_FRAME_RECV_SIZE
                 + 8 /* UDP header */ + 20 /* Ethernet header length */)));
 
