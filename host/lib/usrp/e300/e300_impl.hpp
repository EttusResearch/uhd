//
// Copyright 2013-2015 Ettus Research LLC
//
// This program is free software: you can redistribute it and/or modify
// it under the terms of the GNU General Public License as published by
// the Free Software Foundation, either version 3 of the License, or
// (at your option) any later version.
//
// This program is distributed in the hope that it will be useful,
// but WITHOUT ANY WARRANTY; without even the implied warranty of
// MERCHANTABILITY or FITNESS FOR A PARTICULAR PURPOSE.  See the
// GNU General Public License for more details.
//
// You should have received a copy of the GNU General Public License
// along with this program.  If not, see <http://www.gnu.org/licenses/>.
//

#ifndef INCLUDED_E300_IMPL_HPP
#define INCLUDED_E300_IMPL_HPP

#include "../device3/device3_impl.hpp"
#include <uhd/property_tree.hpp>
<<<<<<< HEAD
=======
#include <uhd/types/device_addr.hpp>
#include <uhd/usrp/subdev_spec.hpp>
>>>>>>> a09e0a31
#include <uhd/usrp/mboard_eeprom.hpp>
#include <uhd/usrp/dboard_eeprom.hpp>
#include <uhd/usrp/subdev_spec.hpp>
#include <uhd/types/serial.hpp>
#include <uhd/types/sensors.hpp>

#include <uhd/usrp/rfnoc/block_ctrl.hpp>

#include <boost/weak_ptr.hpp>
#include <boost/thread/mutex.hpp>
#include <string>
#include "e300_fifo_config.hpp"
#include "ad9361_ctrl.hpp"
<<<<<<< HEAD
=======
#include "ad936x_manager.hpp"
#include "gpio_core_200.hpp"
>>>>>>> a09e0a31

#include "e300_global_regs.hpp"
#include "e300_i2c.hpp"
#include "e300_eeprom_manager.hpp"
#include "e300_sensor_manager.hpp"

/* if we don't compile with gpsd support, don't bother */
#ifdef E300_GPSD
#include "gpsd_iface.hpp"
#endif

namespace uhd { namespace usrp { namespace e300 {

static const std::string E300_FPGA_FILE_NAME = "usrp_e300_fpga.bit";
static const std::string E310_FPGA_FILE_NAME = "usrp_e310_fpga.bit";

static const std::string E300_FPGA_IDLE_FILE_NAME = "usrp_e300_fpga_idle.bit";
static const std::string E310_FPGA_IDLE_FILE_NAME = "usrp_e310_fpga_idle.bit";

static const std::string E300_TEMP_SYSFS = "iio:device0";
static const std::string E300_SPIDEV_DEVICE  = "/dev/spidev0.1";
static const std::string E300_I2CDEV_DEVICE  = "/dev/i2c-0";

static std::string E300_SERVER_RX_PORT0    = "21756";
static std::string E300_SERVER_TX_PORT0    = "21757";
static std::string E300_SERVER_CTRL_PORT0  = "21758";

static std::string E300_SERVER_RX_PORT1    = "21856";
static std::string E300_SERVER_TX_PORT1    = "21857";
static std::string E300_SERVER_CTRL_PORT1  = "21858";


static std::string E300_SERVER_CODEC_PORT  = "21759";
static std::string E300_SERVER_GREGS_PORT  = "21760";
static std::string E300_SERVER_I2C_PORT    = "21761";
static std::string E300_SERVER_SENSOR_PORT = "21762";

static const double E300_RX_SW_BUFF_FULLNESS = 0.9;        //Buffer should be half full
static const size_t E300_RX_FC_REQUEST_FREQ = 5; // per flow ctrl window
static const size_t E300_TX_FC_RESPONSE_FREQ = 8; // per flow ctrl window

// crossbar settings
static const boost::uint8_t E300_RADIO_DEST_PREFIX_TX   = 0;
static const boost::uint8_t E300_RADIO_DEST_PREFIX_CTRL = 1;
static const boost::uint8_t E300_RADIO_DEST_PREFIX_RX   = 2;

static const boost::uint8_t E300_XB_DST_AXI = 0;
static const boost::uint8_t E300_XB_DST_R0  = 1;
static const boost::uint8_t E300_XB_DST_R1  = 2;
// RFNoC blocks are connected to the first port
// after the last radio (there might be less than 2
// radios).

static const boost::uint8_t E300_DEVICE_THERE = 2;
static const boost::uint8_t E300_DEVICE_HERE  = 0;

static const size_t E300_R0_CTRL_STREAM    = (0 << 2) | E300_RADIO_DEST_PREFIX_CTRL;
static const size_t E300_R0_TX_DATA_STREAM = (0 << 2) | E300_RADIO_DEST_PREFIX_TX;
static const size_t E300_R0_RX_DATA_STREAM = (0 << 2) | E300_RADIO_DEST_PREFIX_RX;

static const size_t E300_R1_CTRL_STREAM    = (1 << 2) | E300_RADIO_DEST_PREFIX_CTRL;
static const size_t E300_R1_TX_DATA_STREAM = (1 << 2) | E300_RADIO_DEST_PREFIX_TX;
static const size_t E300_R1_RX_DATA_STREAM = (1 << 2) | E300_RADIO_DEST_PREFIX_RX;

uhd::device_addrs_t e300_find(const uhd::device_addr_t &multi_dev_hint);
<<<<<<< HEAD
=======
void get_e3x0_fpga_images(const uhd::device_addr_t &device_args,
                          std::string &fpga_image,
                          std::string &idle_image);
>>>>>>> a09e0a31

/*!
 * USRP-E300 implementation guts:
 * The implementation details are encapsulated here.
 * Handles properties on the mboard, dboard, dsps...
 */
class e300_impl : public uhd::usrp::device3_impl
{
public:
    //structors
    e300_impl(const uhd::device_addr_t &);
    virtual ~e300_impl(void);

private: // types

    // perifs in the radio core
    struct radio_perifs_t : public device3_impl::radio_v_perifs_t
    {
        gpio_core_200_32wo::sptr atr;

        bool ant_rx2;
    };

    //frontend cache so we can update gpios
    struct fe_control_settings_t
    {
        fe_control_settings_t(void)
        {
            rx_freq = 1e9;
            tx_freq = 1e9;
        }
        double rx_freq;
        double tx_freq;
    };

    enum compat_t {FPGA_MAJOR, FPGA_MINOR};

    struct gpio_t
    {
        gpio_t() : pps_sel(global_regs::PPS_INT),
            mimo(0), codec_arst(0), tx_bandsels(0),
            rx_bandsel_a(0), rx_bandsel_b(0), rx_bandsel_c(0)
        {}

        boost::uint32_t pps_sel;
        boost::uint32_t mimo;
        boost::uint32_t codec_arst;

        boost::uint32_t tx_bandsels;
        boost::uint32_t rx_bandsel_a;
        boost::uint32_t rx_bandsel_b;
        boost::uint32_t rx_bandsel_c;

        static const size_t PPS_SEL     = 0;
        static const size_t MIMO        = 2;
        static const size_t CODEC_ARST  = 3;
        static const size_t TX_BANDSEL  = 4;
        static const size_t RX_BANDSELA = 7;
        static const size_t RX_BANDSELB = 13;
        static const size_t RX_BANDSELC = 17;
    };

protected:
    void subdev_to_blockid(
            const uhd::usrp::subdev_spec_pair_t &spec, const size_t mb_i,
            rfnoc::block_id_t &block_id, uhd::device_addr_t &block_args
    );
    uhd::usrp::subdev_spec_pair_t blockid_to_subdev(
            const rfnoc::block_id_t &blockid, const device_addr_t &block_args
    );

private: // methods
    void _register_loopback_self_test(uhd::wb_iface::sptr iface);

    boost::uint32_t _get_version(compat_t which);
    std::string _get_version_hash(void);

    void _setup_radio(const size_t which_radio);

    uhd::sid_t _allocate_sid(
        const uhd::sid_t &address);

    void _setup_dest_mapping(
        const uhd::sid_t &sid,
        const size_t which_stream);

    size_t _get_axi_dma_channel(
        const boost::uint8_t destination,
        const xport_type_t);

    boost::uint16_t _get_udp_port(
        boost::uint8_t destination,
        boost::uint8_t prefix);

    both_xports_t make_transport(
        const uhd::sid_t &address,
        const xport_type_t type,
        const uhd::device_addr_t &args
    );

    double _get_tick_rate(size_t = 0){return _tick_rate;}
    double _set_tick_rate(const double rate);

    void _update_gpio_state(void);
    void _update_enables(void);
    void _reset_codec_mmcm(void);
    void _update_bandsel(const std::string& which, double freq);

    void _check_tick_rate_with_current_streamers(const double rate);
    void _enforce_tick_rate_limits(
        const size_t change,
        const double tick_rate,
        const std::string &direction);

    void _update_time_source(const std::string &source);
    void _update_clock_source(const std::string &);

    void _codec_loopback_self_test(uhd::wb_iface::sptr iface);

    void _update_atrs(void);
    void _update_antenna_sel(const size_t &fe, const std::string &ant);

    void _update_atr_leds(gpio_core_200_32wo::sptr leds, const std::string &rx_ant);
    void _update_fe_lo_freq(const std::string &fe, const double freq);

    // get frontend lock sensor
    uhd::sensor_value_t _get_fe_pll_lock(const bool is_tx);

    // internal gpios
    boost::uint8_t _get_internal_gpio(gpio_core_200::sptr);

    void _set_internal_gpio(
        gpio_core_200::sptr gpio,
        const gpio_attr_t attr,
        const boost::uint32_t value);

    // Transport funcs
    uhd::endianness_t get_transport_endianness(size_t) {
        return uhd::ENDIANNESS_LITTLE;
    };

    void post_streamer_hooks(uhd::direction_t) { _update_enables(); };

private: // members
    uhd::device_addr_t                     _device_addr;
    xport_t                                _xport_path;
    e300_fifo_interface::sptr              _fifo_iface;
    size_t                                 _num_radios;
    radio_perifs_t                         _radio_perifs[2];
    double                                 _tick_rate;
    ad9361_ctrl::sptr                      _codec_ctrl;
    ad936x_manager::sptr                   _codec_mgr;
    fe_control_settings_t                  _settings;
    global_regs::sptr                      _global_regs;
    e300_sensor_manager::sptr              _sensor_manager;
    e300_eeprom_manager::sptr              _eeprom_manager;
    uhd::transport::zero_copy_xport_params _data_xport_params;
    uhd::transport::zero_copy_xport_params _ctrl_xport_params;
    std::string                            _idle_image;
    bool                                   _do_not_reload;
    gpio_t                                 _misc;
<<<<<<< HEAD
    gps::ublox::ubx::control::sptr         _gps;
=======
#ifdef E300_GPSD
    gpsd_iface::sptr                       _gps;
    static const size_t                    _GPS_TIMEOUT = 5;
#endif
>>>>>>> a09e0a31
};

}}} // namespace

#endif /* INCLUDED_E300_IMPL_HPP */<|MERGE_RESOLUTION|>--- conflicted
+++ resolved
@@ -20,11 +20,6 @@
 
 #include "../device3/device3_impl.hpp"
 #include <uhd/property_tree.hpp>
-<<<<<<< HEAD
-=======
-#include <uhd/types/device_addr.hpp>
-#include <uhd/usrp/subdev_spec.hpp>
->>>>>>> a09e0a31
 #include <uhd/usrp/mboard_eeprom.hpp>
 #include <uhd/usrp/dboard_eeprom.hpp>
 #include <uhd/usrp/subdev_spec.hpp>
@@ -38,11 +33,7 @@
 #include <string>
 #include "e300_fifo_config.hpp"
 #include "ad9361_ctrl.hpp"
-<<<<<<< HEAD
-=======
 #include "ad936x_manager.hpp"
-#include "gpio_core_200.hpp"
->>>>>>> a09e0a31
 
 #include "e300_global_regs.hpp"
 #include "e300_i2c.hpp"
@@ -108,12 +99,9 @@
 static const size_t E300_R1_RX_DATA_STREAM = (1 << 2) | E300_RADIO_DEST_PREFIX_RX;
 
 uhd::device_addrs_t e300_find(const uhd::device_addr_t &multi_dev_hint);
-<<<<<<< HEAD
-=======
 void get_e3x0_fpga_images(const uhd::device_addr_t &device_args,
                           std::string &fpga_image,
                           std::string &idle_image);
->>>>>>> a09e0a31
 
 /*!
  * USRP-E300 implementation guts:
@@ -275,14 +263,10 @@
     std::string                            _idle_image;
     bool                                   _do_not_reload;
     gpio_t                                 _misc;
-<<<<<<< HEAD
-    gps::ublox::ubx::control::sptr         _gps;
-=======
 #ifdef E300_GPSD
     gpsd_iface::sptr                       _gps;
     static const size_t                    _GPS_TIMEOUT = 5;
 #endif
->>>>>>> a09e0a31
 };
 
 }}} // namespace
