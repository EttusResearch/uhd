#
# Copyright 2010-2015 Ettus Research LLC
#
# This program is free software: you can redistribute it and/or modify
# it under the terms of the GNU General Public License as published by
# the Free Software Foundation, either version 3 of the License, or
# (at your option) any later version.
#
# This program is distributed in the hope that it will be useful,
# but WITHOUT ANY WARRANTY; without even the implied warranty of
# MERCHANTABILITY or FITNESS FOR A PARTICULAR PURPOSE.  See the
# GNU General Public License for more details.
#
# You should have received a copy of the GNU General Public License
# along with this program.  If not, see <http://www.gnu.org/licenses/>.
#

########################################################################
# Helpful Macros
########################################################################
MACRO(LIBUHD_APPEND_SOURCES)
    LIST(APPEND libuhd_sources ${ARGV})
ENDMACRO(LIBUHD_APPEND_SOURCES)

MACRO(LIBUHD_APPEND_LIBS)
    LIST(APPEND libuhd_libs ${ARGV})
ENDMACRO(LIBUHD_APPEND_LIBS)

MACRO(LIBUHD_PYTHON_GEN_SOURCE pyfile outfile)
    #ensure that the directory exists for outfile
    GET_FILENAME_COMPONENT(outfile_dir ${outfile} PATH)
    FILE(MAKE_DIRECTORY ${outfile_dir})

    #make the outfile depend on the python script
    ADD_CUSTOM_COMMAND(
        OUTPUT ${outfile} DEPENDS ${pyfile} ${LIBUHD_PYTHON_GEN_SOURCE_DEPS}
        COMMAND ${PYTHON_EXECUTABLE} -B ${pyfile} ${outfile}
        COMMENT "Generating ${outfile}"
    )

    #make libuhd depend on the outfile
    LIBUHD_APPEND_SOURCES(${outfile})
ENDMACRO(LIBUHD_PYTHON_GEN_SOURCE)

MACRO(INCLUDE_SUBDIRECTORY subdir)
    #insert the current directories on the front of the list
    LIST(INSERT _cmake_source_dirs 0 ${CMAKE_CURRENT_SOURCE_DIR})
    LIST(INSERT _cmake_binary_dirs 0 ${CMAKE_CURRENT_BINARY_DIR})

    #set the current directories to the names of the subdirs
    SET(CMAKE_CURRENT_SOURCE_DIR ${CMAKE_CURRENT_SOURCE_DIR}/${subdir})
    SET(CMAKE_CURRENT_BINARY_DIR ${CMAKE_CURRENT_BINARY_DIR}/${subdir})

    #include the subdirectory CMakeLists to run it
    FILE(MAKE_DIRECTORY ${CMAKE_CURRENT_BINARY_DIR})
    INCLUDE(${CMAKE_CURRENT_SOURCE_DIR}/CMakeLists.txt)

    #reset the value of the current directories
    LIST(GET _cmake_source_dirs 0 CMAKE_CURRENT_SOURCE_DIR)
    LIST(GET _cmake_binary_dirs 0 CMAKE_CURRENT_BINARY_DIR)

    #pop the subdir names of the front of the list
    LIST(REMOVE_AT _cmake_source_dirs 0)
    LIST(REMOVE_AT _cmake_binary_dirs 0)
ENDMACRO(INCLUDE_SUBDIRECTORY)

########################################################################
# Include subdirectories (different than add)
########################################################################
INCLUDE_SUBDIRECTORY(ic_reg_maps)
INCLUDE_SUBDIRECTORY(types)
INCLUDE_SUBDIRECTORY(convert)
INCLUDE_SUBDIRECTORY(transport)
INCLUDE_SUBDIRECTORY(usrp)
INCLUDE_SUBDIRECTORY(usrp_clock)
INCLUDE_SUBDIRECTORY(utils)

########################################################################
# Setup UHD_VERSION_STRING for version.cpp
########################################################################
CONFIGURE_FILE(
    ${CMAKE_CURRENT_SOURCE_DIR}/version.cpp
    ${CMAKE_CURRENT_BINARY_DIR}/version.cpp
@ONLY)

########################################################################
# Append to the list of sources for lib uhd
########################################################################
LIBUHD_APPEND_SOURCES(
    ${CMAKE_CURRENT_SOURCE_DIR}/deprecated.cpp
    ${CMAKE_CURRENT_SOURCE_DIR}/device.cpp
    ${CMAKE_CURRENT_SOURCE_DIR}/device3.cpp
    ${CMAKE_CURRENT_SOURCE_DIR}/stream.cpp
    ${CMAKE_CURRENT_SOURCE_DIR}/exception.cpp
    ${CMAKE_CURRENT_SOURCE_DIR}/property_tree.cpp
    ${CMAKE_CURRENT_BINARY_DIR}/version.cpp
)

########################################################################
# Add DLL resource file to Windows build
########################################################################
IF(MSVC)
<<<<<<< HEAD
    SET(RC_TRIMMED_VERSION_PATCH TRIMMED_VERSION_PATCH)
=======
    SET(RC_TRIMMED_VERSION_PATCH ${TRIMMED_VERSION_PATCH})
>>>>>>> e28d7844
    IF(UHD_VERSION_DEVEL)
        SET(RC_TRIMMED_VERSION_PATCH "999")
    ENDIF(UHD_VERSION_DEVEL)
    CONFIGURE_FILE(
        ${CMAKE_CURRENT_SOURCE_DIR}/uhd.rc.in
        ${CMAKE_CURRENT_BINARY_DIR}/uhd.rc
    @ONLY)

    LIST(APPEND libuhd_sources ${CMAKE_CURRENT_BINARY_DIR}/uhd.rc)
ENDIF(MSVC)

########################################################################
# Setup libuhd library
########################################################################
ADD_LIBRARY(uhd SHARED ${libuhd_sources})
TARGET_LINK_LIBRARIES(uhd ${Boost_LIBRARIES} ${libuhd_libs})
SET_TARGET_PROPERTIES(uhd PROPERTIES DEFINE_SYMBOL "UHD_DLL_EXPORTS")
IF(NOT LIBUHDDEV_PKG)
    SET_TARGET_PROPERTIES(uhd PROPERTIES SOVERSION "${UHD_VERSION_MAJOR}")
    SET_TARGET_PROPERTIES(uhd PROPERTIES VERSION "${UHD_VERSION_MAJOR}.${UHD_VERSION_MINOR}")
ENDIF(NOT LIBUHDDEV_PKG)
IF(DEFINED LIBUHD_OUTPUT_NAME)
    SET_TARGET_PROPERTIES(uhd PROPERTIES OUTPUT_NAME ${LIBUHD_OUTPUT_NAME})
ENDIF(DEFINED LIBUHD_OUTPUT_NAME)

IF(NOT UHDHOST_PKG) #Syntax makes it unusable by UHD_INSTALL
    INSTALL(TARGETS uhd
        LIBRARY DESTINATION ${LIBRARY_DIR} COMPONENT libraries # .so file
        ARCHIVE DESTINATION ${LIBRARY_DIR} COMPONENT libraries # .lib file
        RUNTIME DESTINATION ${RUNTIME_DIR} COMPONENT libraries # .dll file
    )
ENDIF(NOT UHDHOST_PKG)

#######################################################
# Setup libuhd library (static)
#######################################################
IF(ENABLE_STATIC_LIBS)
    ADD_LIBRARY(uhd_static STATIC ${libuhd_sources})
    SET_TARGET_PROPERTIES(uhd_static PROPERTIES OUTPUT_NAME uhd)
    INSTALL(TARGETS uhd_static
        ARCHIVE DESTINATION lib${LIB_SUFFIX} # .lib or .a file
    )
ENDIF(ENABLE_STATIC_LIBS)<|MERGE_RESOLUTION|>--- conflicted
+++ resolved
@@ -100,11 +100,7 @@
 # Add DLL resource file to Windows build
 ########################################################################
 IF(MSVC)
-<<<<<<< HEAD
-    SET(RC_TRIMMED_VERSION_PATCH TRIMMED_VERSION_PATCH)
-=======
     SET(RC_TRIMMED_VERSION_PATCH ${TRIMMED_VERSION_PATCH})
->>>>>>> e28d7844
     IF(UHD_VERSION_DEVEL)
         SET(RC_TRIMMED_VERSION_PATCH "999")
     ENDIF(UHD_VERSION_DEVEL)
